--- conflicted
+++ resolved
@@ -26,10 +26,7 @@
 from omegaconf import OmegaConf, open_dict
 
 from nemo.collections.asr.models import EncDecCTCModel, EncDecHybridRNNTCTCModel, EncDecMultiTaskModel
-<<<<<<< HEAD
-=======
 from nemo.collections.asr.models.aed_multitask_models import parse_multitask_prompt
->>>>>>> d12fbbd3
 from nemo.collections.asr.modules.conformer_encoder import ConformerChangeConfig
 from nemo.collections.asr.parts.submodules.ctc_decoding import CTCDecodingConfig
 from nemo.collections.asr.parts.submodules.multitask_decoding import MultiTaskDecoding, MultiTaskDecodingConfig
@@ -316,12 +313,9 @@
         if isinstance(asr_model.decoding, MultiTaskDecoding):
             cfg.multitask_decoding.compute_langs = cfg.compute_langs
             cfg.multitask_decoding.preserve_alignments = cfg.preserve_alignment
-<<<<<<< HEAD
-=======
             if cfg.extract_nbest:
                 cfg.multitask_decoding.beam.return_best_hypothesis = False
                 cfg.return_hypotheses = True
->>>>>>> d12fbbd3
             asr_model.change_decoding_strategy(cfg.multitask_decoding)
         elif cfg.decoder_type is not None:
             # TODO: Support compute_langs in CTC eventually
@@ -375,13 +369,6 @@
         else:
             cfg.decoding = cfg.rnnt_decoding
 
-<<<<<<< HEAD
-    if isinstance(asr_model, EncDecMultiTaskModel):
-        # Special case for EncDecMultiTaskModel, where the input manifest is directly passed into the model's transcribe() function
-        partial_audio = False
-        filepaths = cfg.dataset_manifest
-        assert cfg.dataset_manifest is not None
-=======
     remove_path_after_done = None
     if isinstance(asr_model, EncDecMultiTaskModel):
         # Special case for EncDecMultiTaskModel, where the input manifest is directly passed into the model's transcribe() function
@@ -398,7 +385,6 @@
                     cfg.dataset_manifest = f.name
                     remove_path_after_done = f.name
             filepaths = cfg.dataset_manifest
->>>>>>> d12fbbd3
     else:
         # prepare audio filepaths and decide wether it's partial audio
         filepaths, partial_audio = prepare_audio_data(cfg)
