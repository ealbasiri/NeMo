# Copyright (c) 2021, NVIDIA CORPORATION.  All rights reserved.
#
# Licensed under the Apache License, Version 2.0 (the "License");
# you may not use this file except in compliance with the License.
# You may obtain a copy of the License at
#
#     http://www.apache.org/licenses/LICENSE-2.0
#
# Unless required by applicable law or agreed to in writing, software
# distributed under the License is distributed on an "AS IS" BASIS,
# WITHOUT WARRANTIES OR CONDITIONS OF ANY KIND, either express or implied.
# See the License for the specific language governing permissions and
# limitations under the License.

import json
import os
import torch
from torch.utils.data import DataLoader, Dataset

from nemo.collections.multimodal.parts.utils import create_neva_model_and_processor
from nemo.collections.nlp.modules.common.transformer.text_generation import LengthParam, SamplingParam
from nemo.core.config import hydra_runner
from nemo.utils.get_rank import is_global_rank_zero


try:
    import modelopt.torch.quantization as mtq

    HAVE_MODELOPT = True

except (ImportError, ModuleNotFoundError):

    HAVE_MODELOPT = False

if not torch.cuda.is_available():
    raise EnvironmentError("GPU is needed for the inference")


class TemporalNevaDataset(Dataset):
    def __init__(
        self,
        prompt_dicts,
        media_base_path,
        media_token,
        insert_media_token=None,
        image_processor=None,
        video_processor=None,
        add_media_sep=False,
    ):
        self.prompt_dicts = prompt_dicts
        self.media_token = media_token
        self.insert_media_token = insert_media_token
        self.media_base_path = media_base_path
        self.image_processor = image_processor
        self.video_processor = video_processor
        self.add_media_sep = add_media_sep
        # [(media_name, [prompt_dict, prompt_dict, ...]), ...}
        self.media_prompt_list = []
        self.group_by_media(media_token)

    def group_by_media(self, media_token):
        """
        This function groups the prompt dicts by the media/video/image file name
        """
        media_dict = {}
        media = media_token.lstrip('<').rstrip('>')
        for prompt_dict in self.prompt_dicts:
            media_name = prompt_dict[media]  # video or image file name
            if media_name not in media_dict:
                media_dict[media_name] = []
            media_dict[media_name].append(prompt_dict)
        self.media_prompt_list = list(media_dict.items())

    def __len__(self) -> int:
        return len(self.media_prompt_list)

    def __getitem__(self, idx) -> dict:
        """
        Return a list of prompt dicts for the idx-th media
        For a single media file, only one media feature is returned
        This would help improve performance as well as save GPU memory
        """
        prompt_dict_list = self.media_prompt_list[idx][1]
        cur_item = []
        cur_media_feature = None
        for prompt_dict in prompt_dict_list:
            if 'prompt' not in prompt_dict:
                prompt_dict['prompt'] = prompt_dict['text'] if 'text' in prompt_dict else prompt_dict['question']
            if self.insert_media_token == 'left':
                if self.add_media_sep:
                    prompt_dict['prompt'] = self.media_token + " \n" + prompt_dict['prompt']
                else:
                    prompt_dict['prompt'] = self.media_token + prompt_dict['prompt']
            elif self.insert_media_token == 'right':
                if self.add_media_sep:
                    prompt_dict['prompt'] = prompt_dict['prompt'] + self.media_token + " \n"
                else:
                    prompt_dict['prompt'] = prompt_dict['prompt'] + self.media_token
            if 'image' in prompt_dict:
                prompt_dict['image_path'] = prompt_dict['image']
                image_path = os.path.join(self.media_base_path, prompt_dict['image'])
                if cur_media_feature is None:
                    cur_media_feature = ("image", self.image_processor(image_path))
            if 'video' in prompt_dict:
                prompt_dict['video_path'] = prompt_dict['video']
                video_path = os.path.join(self.media_base_path, prompt_dict['video'])
                if cur_media_feature is None:
                    cur_media_feature = ("video", self.video_processor(video_path))
            cur_item.append(prompt_dict)
        return cur_media_feature, cur_item


def collate_function(batch):
    # do nothing
    return batch


def do_inference(dataloader, model, length_params, sampling_params, cfg):
    responses = []
    all_prompts = []
    for idx, batch_media_prompts in enumerate(dataloader):
        if idx % 10 == 0:
            print(f"Processed {idx} batch media")
        for media_media_feature, prompts in batch_media_prompts:
            media, media_feature = media_media_feature
            all_prompts.extend(prompts.copy())
            for prompt in prompts:
                prompt[media] = media_feature
            cur_batch_responses = model.generate(
                input_prompts=prompts,
                length_params=length_params,
                sampling_params=sampling_params,
                inference_config=cfg,
            )
            responses.extend(cur_batch_responses)
    return responses, all_prompts


@hydra_runner(config_path="conf", config_name="neva_inference")
def main(cfg) -> None:
    model, image_processor, video_processor = create_neva_model_and_processor(cfg)
    length_params: LengthParam = {
        "max_length": cfg.inference.tokens_to_generate,
        "min_length": cfg.inference.min_tokens_to_generate,
    }

    sampling_params: SamplingParam = {
        "use_greedy": cfg.inference.greedy,
        "temperature": cfg.inference.temperature,
        "top_k": cfg.inference.top_k,
        "top_p": cfg.inference.top_p,
        "repetition_penalty": cfg.inference.repetition_penalty,
        "add_BOS": cfg.inference.add_BOS,
        "all_probs": cfg.inference.all_probs,
        "compute_logprob": cfg.inference.compute_logprob,
        "end_strings": cfg.inference.end_strings,
    }

<<<<<<< HEAD
    with open(cfg.prompt_file, 'r') as f:
        lines = f.readlines()

    insert_image_token = cfg.inference.get("insert_image_token", None)
    final_prompts = []
    for line in lines:
        prompt_dict = json.loads(line)
        assert 'prompt' in prompt_dict or 'text' in prompt_dict
        if 'prompt' not in prompt_dict:
            prompt_dict['prompt'] = prompt_dict['text']
        if insert_image_token == 'left':
            prompt_dict['prompt'] = '<image>' + prompt_dict['prompt']
        elif insert_image_token == 'right':
            prompt_dict['prompt'] = prompt_dict['prompt'] + '<image>'
        if 'image' in prompt_dict:
            prompt_dict['image_path'] = prompt_dict['image']
            prompt_dict['image'] = image_processor(os.path.join(cfg.inference.images_base_path, prompt_dict['image']))
        final_prompts.append(prompt_dict)

    responses = model.generate(
        input_prompts=final_prompts, length_params=length_params, sampling_params=sampling_params, inference_config=cfg
=======
    prompt_dicts = []
    if cfg.prompt_file.endswith('.json'):
        with open(cfg.prompt_file, 'r') as f:
            prompt_dicts = json.load(f)
    elif cfg.prompt_file.endswith('.jsonl'):
        with open(cfg.prompt_file, 'r') as f:
            lines = f.readlines()
        for line in lines:
            prompt_dicts.append(json.loads(line))
    else:
        raise ValueError(f"Unsupported prompt file format: {cfg.prompt_file}")

    media_type_token = cfg.inference.get("media_type", "image")
    media_token = f"<{media_type_token}>"

    insert_media_token = cfg.inference.get("insert_media_token", None)
    dataset = TemporalNevaDataset(
        prompt_dicts,
        cfg.inference.media_base_path,
        media_token,
        insert_media_token,
        image_processor,
        video_processor,
        cfg.get("add_media_sep", False),
    )

    num_workers = 2
    dataloader = DataLoader(
        dataset,
        batch_size=cfg.inference.get("batch_size", 1),
        shuffle=False,
        collate_fn=collate_function,
        num_workers=num_workers,
        persistent_workers=True,
>>>>>>> d12fbbd3
    )
    responses, final_prompts = do_inference(dataloader, model, length_params, sampling_params, cfg)

    # =================== Start Quantization ====================
    if HAVE_MODELOPT and cfg.quantization.enable == True:
        print(f"Using quantization algorithm: {cfg.quantization.algorithm}")
        if cfg.quantization.algorithm == "int8_sq":
            mtq_config = mtq.INT8_SMOOTHQUANT_CFG
        elif cfg.quantization.algorithm == "fp8":
            mtq_config = mtq.FP8_DEFAULT_CFG
        elif cfg.quantization.algorithm == "awq":
            mtq_config = mtq.INT4_AWQ_CFG
        else:
            raise ValueError(f"Unsupported quantization algorithm: {cfg.quantization.algorithm}")

        def forward_loop():
            num_samples = cfg.quantization.get("num_samples", 100)
            if num_samples == -1:
                cur_prompt_dicts = prompt_dicts
            else:
                cur_prompt_dicts = prompt_dicts[:num_samples]
            cur_dataset = TemporalNevaDataset(
                cur_prompt_dicts,
                cfg.inference.media_base_path,
                media_token,
                insert_media_token,
                image_processor,
                video_processor,
                cfg.get("add_media_sep", False),
            )
            cur_dataloader = DataLoader(
                cur_dataset,
                batch_size=cfg.inference.get("batch_size", 1),
                shuffle=False,
                collate_fn=collate_function,
                num_workers=num_workers,
            )
            _, _ = do_inference(cur_dataloader, model, length_params, sampling_params, cfg)

        mtq.quantize(model, mtq_config, forward_loop)

        responses, final_prompts = do_inference(dataloader, model, length_params, sampling_params, cfg)

    # ============== Quantization End =========================

    # PP middle stages do not yield any responses
    if responses is None:
        return

    if is_global_rank_zero():
        results = []
        for response, prompt in zip(responses, final_prompts):
            prompt['full_text'] = response["clean_text"]
            prompt['pred_answer'] = response["clean_response"]
            prompt['model_id'] = cfg.neva_model_file
            if 'image_path' in prompt:
                prompt['image'] = prompt.pop('image_path')
            if 'video_path' in prompt:
                prompt['video'] = prompt.pop('video_path')
            if 'answer_id' not in prompt:
                prompt['answer_id'] = 0
            if 'metadata' not in prompt:
                prompt['metadata'] = {}
            results.append(prompt)

        with open(cfg.output_file, 'w') as f:
            if cfg.output_file.endswith('.json'):
                json.dump(results, f, indent=2)
            else:
                for result in results:
                    f.write(json.dumps(result) + '\n')


if __name__ == '__main__':
    main()  # noqa pylint: disable=no-value-for-parameter<|MERGE_RESOLUTION|>--- conflicted
+++ resolved
@@ -156,29 +156,6 @@
         "end_strings": cfg.inference.end_strings,
     }
 
-<<<<<<< HEAD
-    with open(cfg.prompt_file, 'r') as f:
-        lines = f.readlines()
-
-    insert_image_token = cfg.inference.get("insert_image_token", None)
-    final_prompts = []
-    for line in lines:
-        prompt_dict = json.loads(line)
-        assert 'prompt' in prompt_dict or 'text' in prompt_dict
-        if 'prompt' not in prompt_dict:
-            prompt_dict['prompt'] = prompt_dict['text']
-        if insert_image_token == 'left':
-            prompt_dict['prompt'] = '<image>' + prompt_dict['prompt']
-        elif insert_image_token == 'right':
-            prompt_dict['prompt'] = prompt_dict['prompt'] + '<image>'
-        if 'image' in prompt_dict:
-            prompt_dict['image_path'] = prompt_dict['image']
-            prompt_dict['image'] = image_processor(os.path.join(cfg.inference.images_base_path, prompt_dict['image']))
-        final_prompts.append(prompt_dict)
-
-    responses = model.generate(
-        input_prompts=final_prompts, length_params=length_params, sampling_params=sampling_params, inference_config=cfg
-=======
     prompt_dicts = []
     if cfg.prompt_file.endswith('.json'):
         with open(cfg.prompt_file, 'r') as f:
@@ -213,7 +190,6 @@
         collate_fn=collate_function,
         num_workers=num_workers,
         persistent_workers=True,
->>>>>>> d12fbbd3
     )
     responses, final_prompts = do_inference(dataloader, model, length_params, sampling_params, cfg)
 
