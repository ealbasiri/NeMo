--- conflicted
+++ resolved
@@ -191,11 +191,7 @@
       synthetic_data_length: 10000
       train:
           dataset_path:
-<<<<<<< HEAD
-            - /datasets/coyo/test.pkl
-=======
             - /datasets/coyo/wdinfo/coyo-700m/wdinfo-selene.pkl
->>>>>>> d12fbbd3
           augmentations:
             resize_smallest_side: 512
             center_crop_h_w: 512, 512
