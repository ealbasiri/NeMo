--- conflicted
+++ resolved
@@ -11,11 +11,7 @@
 jieba
 markdown2
 matplotlib>=3.3.2
-<<<<<<< HEAD
-megatron_core==0.5.0
-=======
 #megatron_core>0.6.0 # add back once mcore on pypi is compatible again
->>>>>>> d12fbbd3
 nltk>=3.6.5
 opencc<1.1.7
 pangu
