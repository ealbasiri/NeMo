{
 "cells": [
  {
   "cell_type": "markdown",
   "source": [
    "Currently, this notebook must be run in a NeMo container.\n",
    "An example command to launch the container:\n",
    "```bash\n",
    "docker run --gpus all -it --rm -v <your_nemo_dir>:/NeMo --shm-size=8g -p 8888:8888 -p 6006:6006 --ulimit memlock=-1 --ulimit stack=67108864 <your_nemo_container>\n",
    "```"
   ],
   "metadata": {
    "collapsed": false
   }
  },
  {
   "cell_type": "code",
   "execution_count": null,
   "outputs": [],
   "source": [
    "# Update megatron version to the newest.\n",
    "!cd /workspace && python -m pip install -e git+https://github.com/NVIDIA/Megatron-LM#egg=megatron-core"
   ],
   "metadata": {
    "collapsed": false
   }
  },
  {
   "cell_type": "code",
   "execution_count": null,
   "outputs": [],
   "source": [
    "%cd /NeMo/tutorials/nlp\n",
<<<<<<< HEAD
    "BRANCH='r1.23.0'\n",
=======
    "BRANCH = 'main'\n",
>>>>>>> d12fbbd3
    "import os\n",
    "import wget\n",
    "import sys\n",
    "sys.path.insert(0, \"../..\")  # find the local nemo first before the installed nemo"
   ],
   "metadata": {
    "collapsed": false
   }
  },
  {
   "attachments": {},
   "cell_type": "markdown",
   "id": "42daf8bf",
   "metadata": {},
   "source": [
    "### Introduction\n",
    "\n",
    "This notebook demonstrates how to apply PEFT in NeMo. For brevity, we have chosen LoRA as the PEFT technique and GPT as the language model, but the same recipe can be used for other PEFT techniques and language models, as described in the [Training](#training) section.\n",
    "\n",
    " The implementation of LoRA is based on the paper, [LoRA: Low-Rank Adaptation of Large Language Models](https://openreview.net/pdf?id=nZeVKeeFYf9) by Hu et al.\n",
    "\n",
    "This example demonstrates how to:\n",
    "\n",
    "    1. Train a LoRA model on a simple Extractive QA task.\n",
    "    2. Inspect the trained LoRA model showing the parameters it contains.\n",
    "    3. Run inference with the base model with the LoRA parameters."
   ]
  },
  {
   "attachments": {},
   "cell_type": "markdown",
   "id": "0bfc7709",
   "metadata": {},
   "source": [
    "### Tasks and Datasets\n",
    "We will be using LoRA to teach our GPT model to do Extractive Question Answering.\n",
    "\n",
    "We will be using the [SQuAD](https://rajpurkar.github.io/SQuAD-explorer/) reading comprehension dataset, consisting of questions posed by crowd workers on a set of Wikipedia articles, where the answer to every question is a segment of text. More information on [SQuAD](https://rajpurkar.github.io/SQuAD-explorer/) can be found on their website or in their paper by Rajpurkar et. al \"[Know What You Don’t Know: Unanswerable Questions for SQuAD](https://arxiv.org/pdf/1806.03822.pdf)\".\n",
    "\n",
    "LoRA (and all PEFT tuning) models expect at least two fields in the jsonl files. The `input` field should contain all the tokens necessary for the model to generate the `output`. For example for extractive QA, the `input` should contain the context text as well as the question.\n",
    "\n",
    "```\n",
    "[\n",
    "    {\"input\": \"User: Context: [CONTEXT_1] Question: [QUESTION_1]\\n\\nAssistant:\", \"output\": [ANSWER_1]},\n",
    "    {\"input\": \"User: Context: [CONTEXT_2] Question: [QUESTION_2]\\n\\nAssistant:\", \"output\": [ANSWER_2]},\n",
    "    {\"input\": \"User: Context: [CONTEXT_3] Question: [QUESTION_3]\\n\\nAssistant:\", \"output\": [ANSWER_3]},\n",
    "]\n",
    "```\n",
    "Note that we use keywords in the input like `Context:`, `Question:` to separate the text representing the context and question. We also use the keyword `User:` and end each of the input with `\\n\\nAssistant:` tokens. These are recommended because NeMo's instruction-tuned models are trained with a prefix of `User:` and suffix `\\n\\nAssistant:`."
   ]
  },
  {
   "cell_type": "code",
   "execution_count": null,
   "id": "0dbd41fd",
   "metadata": {},
   "outputs": [],
   "source": [
    "# You can replace DATA_DIR and NEMO_DIR with your own locations\n",
    "DATA_DIR = \"data\"\n",
    "NEMO_DIR = \".\"\n",
    "os.makedirs(DATA_DIR, exist_ok=True)\n",
    "SQUAD_DIR = os.path.join(DATA_DIR, \"SQuAD\")\n",
    "os.makedirs(SQUAD_DIR, exist_ok=True)"
   ]
  },
  {
   "attachments": {},
   "cell_type": "markdown",
   "id": "504a7b40",
   "metadata": {},
   "source": [
    "\n",
    "For each dataset we have preprocessing scripts pre-written in NeMo's example directory located in `examples/nlp`. Let's download those now. "
   ]
  },
  {
   "cell_type": "code",
   "execution_count": null,
   "id": "e72a1dc1",
   "metadata": {},
   "outputs": [],
   "source": [
    "# download the preprocessing scripts from github for the purpose of this tutorial\n",
    "! wget -nc https://raw.githubusercontent.com/NVIDIA/NeMo/{BRANCH}/scripts/dataset_processing/nlp/squad/prompt_learning_squad_preprocessing.py"
   ]
  },
  {
   "attachments": {},
   "cell_type": "markdown",
   "id": "71813919",
   "metadata": {},
   "source": [
    "Now let's down load and process the dataset."
   ]
  },
  {
   "cell_type": "code",
   "execution_count": null,
   "id": "fa16d8ac",
   "metadata": {},
   "outputs": [],
   "source": [
    "# Download the SQuAD dataset\n",
    "!wget -nc https://rajpurkar.github.io/SQuAD-explorer/dataset/train-v1.1.json\n",
    "!wget -nc https://rajpurkar.github.io/SQuAD-explorer/dataset/dev-v1.1.json\n",
    "!mv train-v1.1.json {SQUAD_DIR}\n",
    "!mv dev-v1.1.json {SQUAD_DIR}"
   ]
  },
  {
   "cell_type": "code",
   "execution_count": null,
   "id": "64e3e25b",
   "metadata": {},
   "outputs": [],
   "source": [
    "# Preprocess squad data\n",
    "!python prompt_learning_squad_preprocessing.py --sft-format --data-dir {SQUAD_DIR}"
   ]
  },
  {
   "cell_type": "code",
   "execution_count": null,
   "id": "b562d1de",
   "metadata": {},
   "outputs": [],
   "source": [
    "# What the squad dataset looks like after processing\n",
    "! head -200 $SQUAD_DIR/squad_train.jsonl > $SQUAD_DIR/squad_short_train.jsonl\n",
    "! head -20 $SQUAD_DIR/squad_val.jsonl > $SQUAD_DIR/squad_short_val.jsonl\n",
    "! head -4 $SQUAD_DIR/squad_short_val.jsonl\n",
    "! head -4 $SQUAD_DIR/squad_short_train.jsonl"
   ]
  },
  {
   "attachments": {},
   "cell_type": "markdown",
   "id": "2e19c8dc",
   "metadata": {},
   "source": [
    "### Model Config Setup\n",
    "Now we will begin setting up the config file needed for PEFT tuning. We use a single config for all supported PEFT methods (LoRA, Adapter, IA3 and P-Tuning, as well as combinations of these).  All PEFT methods use the GPT finetuning class `MegatronGPTSFTModel` as the frozen base network, and use the `add_adapter()` method to add adapter weights for PEFT.\n",
    "\n",
    "Let's create a config object for LoRA training."
   ]
  },
  {
   "cell_type": "code",
   "execution_count": null,
   "id": "5749c387",
   "metadata": {},
   "outputs": [],
   "source": [
    "from omegaconf import OmegaConf\n",
    "\n",
    "CONFIG_DIR = os.path.join(NEMO_DIR, \"conf\")\n",
    "os.makedirs(CONFIG_DIR, exist_ok=True)\n",
    "\n",
    "# Download the example config file\n",
    "wget.download(f'https://raw.githubusercontent.com/NVIDIA/NeMo/{BRANCH}/examples/nlp/language_modeling/tuning/conf/megatron_gpt_finetuning_config.yaml', CONFIG_DIR)\n",
    "\n",
    "# Load the example config file so we can start editing it\n",
    "CONFIG_PATH = os.path.join(CONFIG_DIR, \"megatron_gpt_finetuning_config.yaml\")\n",
    "config = OmegaConf.load(CONFIG_PATH)"
   ]
  },
  {
   "attachments": {},
   "cell_type": "markdown",
   "id": "ce966bcf",
   "metadata": {},
   "source": [
    "The `config` contains several attributes required by the `MegatronGPTSFTModel`. First we will set the training data path and the validation data path in the config.\n",
    "The `config` allows us to set a list of `jsonl` files as training files and sample examples from each file with different probabilities. For simplicity, we are going to use just one training file and thus the sampling probability is set to `1.0`\n",
    "\n",
    "We can also monitor validation loss from multiple validation files during training. Again for simplicity we will use just one validation file."
   ]
  },
  {
   "cell_type": "code",
   "execution_count": null,
   "id": "6bb1590f",
   "metadata": {},
   "outputs": [],
   "source": [
    "config.model.data.train_ds.file_names = [f\"{SQUAD_DIR}/squad_short_train.jsonl\"]\n",
    "config.model.data.train_ds.concat_sampling_probabilities=[1.0]\n",
    "config.model.data.validation_ds.file_names = [f\"{SQUAD_DIR}/squad_short_val.jsonl\"]\n",
    "config.model.data.validation_ds.names=[\"squad_val\"]"
   ]
  },
  {
   "attachments": {},
   "cell_type": "markdown",
   "id": "f6b7831a",
   "metadata": {},
   "source": [
    "### PEFT Config\n",
    "The attribute [config.model.peft](https://github.com/NVIDIA/NeMo/blob/main/examples/nlp/language_modeling/tuning/conf/megatron_gpt_finetuning_config.yaml#L78) contains settings that control the PEFT training method and its related hyperpameters. We currently support `lora`, `adapter`, `ptuning` and `ia3`. We can instruct the training script to use one of these methods by setting the config.model.peft.peft_scheme attribute.\n",
    "\n",
    "The other hyperparams associated with lora tuning are present in the [config.model.peft.lora_tuning](https://github.com/NVIDIA/NeMo/blob/main/examples/nlp/language_modeling/tuning/conf/megatron_gpt_finetuning_config.yaml#L92) attribute."
   ]
  },
  {
   "cell_type": "code",
   "execution_count": null,
   "id": "72c9f966",
   "metadata": {},
   "outputs": [],
   "source": [
    "config.model.peft.peft_scheme=\"lora\"  # we can also set this to adapter or ptuning or ia3\n",
    "print(OmegaConf.to_yaml(config.model.peft.lora_tuning))"
   ]
  },
  {
   "attachments": {},
   "cell_type": "markdown",
   "id": "c32e73c3",
   "metadata": {},
   "source": [
    "**Note:** In the original LoRA paper each attention projection (`K`, `Q`, `V` and `O`) can have their own Low-Rank projections. However, NeMo's attention implementation fuses `KQV` into a single projection and thus our LoRA implementation learns a single Low-Rank projection for `KQV` in a combined fashion. We do not support LoRA for the `O` matrix at this point."
   ]
  },
  {
   "attachments": {},
   "cell_type": "markdown",
   "id": "4e021b24",
   "metadata": {},
   "source": [
    "### Prompt Formatting\n",
    "The `config.model.data.train_ds.prompt_template` attribute allows us to further tweak the format of the input and output if needed. In this example, we have already incorporated our format inside the `jsonl` file during preprocessing, so we can keep the `prompt_template` in the config simple. (See previous section on Data Preparation)."
   ]
  },
  {
   "cell_type": "code",
   "execution_count": null,
   "id": "1b6aa5c7",
   "metadata": {},
   "outputs": [],
   "source": [
    "config.model.data.train_ds.prompt_template =\"{input} {output}\""
   ]
  },
  {
   "attachments": {},
   "cell_type": "markdown",
   "id": "a0d5017e",
   "metadata": {},
   "source": [
    "### Setting the Pretrained GPT Model\n",
    "Next we will set the \"base language model\" upon which we will perform LoRA tuning. Obviously, larger base models will have better performance on downstream tasks but for the purposes of this tutorial we will use a small 345M parameter GPT model."
   ]
  },
  {
   "cell_type": "code",
   "execution_count": null,
   "id": "48cdf868",
   "metadata": {},
   "outputs": [],
   "source": [
    "# Check what GPT .nemo models we have available on NGC\n",
    "from nemo.collections.nlp.models.language_modeling.megatron_gpt_model import MegatronGPTModel\n",
    "megatron_gpt_345m_nemo_url = MegatronGPTModel.list_available_models()[0].location\n",
    "megatron_gpt_345m_nemo_url # should point to the 345m megatron gpt model '.nemo' file"
   ]
  },
  {
   "attachments": {},
   "cell_type": "markdown",
   "id": "ede350ed",
   "metadata": {},
   "source": [
    "If we wanted to use the GPT model class directly, we could instantiate a trainer then download the model by calling running \n",
    "`gpt_model = MegatronGPTModel.from_pretrained(model_name=\"megatron_gpt_345m\", trainer=trainer).cuda()`. But we just need the `.nemo` file in our working NeMo directory in this tutorial, so we will download it using `wget`. "
   ]
  },
  {
   "cell_type": "code",
   "execution_count": null,
   "id": "364439a1",
   "metadata": {
    "scrolled": true
   },
   "outputs": [],
   "source": [
    "# Download the model from NGC\n",
    "gpt_file_name = \"megatron_gpt_345m.nemo\""
   ]
  },
  {
   "cell_type": "code",
   "execution_count": null,
   "outputs": [],
   "source": [
    "!wget  -nc --content-disposition {megatron_gpt_345m_nemo_url} -O {NEMO_DIR}/{gpt_file_name}"
   ],
   "metadata": {
    "collapsed": false
   }
  },
  {
   "attachments": {},
   "cell_type": "markdown",
   "id": "1d6a8a67",
   "metadata": {},
   "source": [
    "Now that we have a `.nemo` GPT file to work with. We need to add its path in our prompt learning config. "
   ]
  },
  {
   "cell_type": "code",
   "execution_count": null,
   "id": "2778a5fa",
   "metadata": {},
   "outputs": [],
   "source": [
    "# Set GPT model path on prompt learning config\n",
    "config.model.restore_from_path = gpt_file_name"
   ]
  },
  {
   "attachments": {},
   "cell_type": "markdown",
   "id": "943a9c83",
   "metadata": {},
   "source": [
    "Next, we will set where we want to save all the intermediate training logs and checkpoints. As well as other training settings such as: number of training steps, batch size and validation check interval, and num_workers for data processing."
   ]
  },
  {
   "cell_type": "code",
   "execution_count": null,
   "id": "a278cbdf",
   "metadata": {},
   "outputs": [],
   "source": [
    "config.exp_manager.exp_dir=f\"{NEMO_DIR}/peft_lora\"\n",
    "config.exp_manager.explicit_log_dir=\"training_info\"\n",
    "config.trainer.max_steps=100\n",
    "config.model.micro_batch_size=1\n",
    "config.model.global_batch_size=4\n",
    "config.trainer.val_check_interval=50\n",
    "config.model.data.train_ds.num_workers=0  # 0 is recommended which just uses the main thread to process training examples\n",
    "config.model.data.validation_ds.num_workers=0 # 0 is recommended which just uses the main thread to process the validation examples"
   ]
  },
  {
   "attachments": {},
   "cell_type": "markdown",
   "id": "a988d16e",
   "metadata": {},
   "source": [
    "Let's have a look at all the values we've set in the model config. You can change any of these values in the same manner we've been using above. "
   ]
  },
  {
   "cell_type": "code",
   "execution_count": null,
   "id": "12a37ada",
   "metadata": {
    "scrolled": true
   },
   "outputs": [],
   "source": [
    "# Final model config\n",
    "print(OmegaConf.to_yaml(config.model))"
   ]
  },
  {
   "attachments": {},
   "cell_type": "markdown",
   "id": "4c048852",
   "metadata": {},
   "source": [
    "### Building the PyTorch Lightning Trainer\n",
    "NeMo models are primarily PyTorch Lightning modules - and therefore are entirely compatible with the PyTorch Lightning ecosystem.\n",
    "\n",
    "Let's first instantiate a Trainer object"
   ]
  },
  {
   "cell_type": "code",
   "execution_count": null,
   "id": "90f85b2a",
   "metadata": {},
   "outputs": [],
   "source": [
    "from nemo.collections.nlp.parts.nlp_overrides import NLPDDPStrategy\n",
    "import torch\n",
    "import pytorch_lightning as pl\n",
    "from nemo.collections.nlp.parts.megatron_trainer_builder import MegatronTrainerBuilder\n",
    "\n",
    "# let's modify some trainer configs\n",
    "# check if we have GPU available and uses it\n",
    "accelerator = 'gpu' if torch.cuda.is_available() else 'cpu'\n",
    "config.trainer.accelerator = accelerator\n",
    "config.trainer.devices = 1\n",
    "config.trainer.max_epochs = 4\n",
    "config.trainer.val_check_interval = 1.0\n",
    "\n",
    "# for PyTorch Native AMP set precision=16\n",
    "config.trainer.precision = 16 if torch.cuda.is_available() else 32\n",
    "\n",
    "# setup cluster environment parameters\"\n",
    "os.environ[\"LOCAL_RANK\"] = '0'\n",
    "os.environ[\"RANK\"] = '0'\n",
    "os.environ[\"WORLD_SIZE\"] = '1'\n",
    "\n",
    "trainer = MegatronTrainerBuilder(config).create_trainer()\n",
    "\n",
    "print(\"Trainer config - \\n\")\n",
    "print(OmegaConf.to_yaml(config.trainer))"
   ]
  },
  {
   "cell_type": "code",
   "execution_count": null,
   "id": "890f0dc5",
   "metadata": {},
   "outputs": [],
   "source": [
    "print(OmegaConf.to_yaml(config.exp_manager))"
   ]
  },
  {
   "attachments": {},
   "cell_type": "markdown",
   "id": "4d0124c1",
   "metadata": {},
   "source": [
    "### Setting up a NeMo Experiment\n",
    "\n",
    "NeMo has an experiment manager that handles logging and checkpointing for us, so let's use it:"
   ]
  },
  {
   "cell_type": "code",
   "execution_count": null,
   "id": "f2c943ba",
   "metadata": {},
   "outputs": [],
   "source": [
    "from nemo.utils.exp_manager import exp_manager\n",
    "\n",
    "# Set name of the experiment \n",
    "config.name = 'lora_example_tuning'\n",
    "config.exp_manager.resume_if_exists = False\n",
    "\n",
    "# Init the experiment manager and view the exp_dir\n",
    "exp_dir = exp_manager(trainer, config.get(\"exp_manager\", None))\n",
    "exp_dir = str(exp_dir)\n",
    "print(exp_dir)"
   ]
  },
  {
   "attachments": {},
   "cell_type": "markdown",
   "id": "298b3dce",
   "metadata": {},
   "source": [
    "### Training\n",
    "We now set up the process for training a LoRA model. We first require a config that contains details about the base language model upon which we will train our LoRA model. So we first extract the `model_cfg` from the checkpoint and update it with any new settings we employ in our current (LoRA) `config`. These are combined in the `merge_cfg_with` function.\n",
    "\n"
   ]
  },
  {
   "cell_type": "code",
   "execution_count": null,
   "id": "edb38445",
   "metadata": {},
   "outputs": [],
   "source": [
    "from nemo.collections.nlp.models.language_modeling.megatron_gpt_sft_model import MegatronGPTSFTModel\n",
    "\n",
    "model_cfg = MegatronGPTSFTModel.merge_cfg_with(config.model.restore_from_path, config)"
   ]
  },
  {
   "attachments": {},
   "cell_type": "markdown",
   "id": "dfc55a1c",
   "metadata": {},
   "source": [
    "Next, we instantiate the GPT model class and add the LoRA adapter\n",
    "When we call `add_adapter`, the model prints out the parameter count before and after the operation. We can clearly see the number of trainable parameters increase after adding the adapter.\n",
    "To print the parameter count manually, we can call `model.summarize()`."
   ]
  },
  {
   "cell_type": "code",
   "execution_count": null,
   "id": "a81d8741",
   "metadata": {},
   "outputs": [],
   "source": [
    "from nemo.collections.nlp.parts.peft_config import LoraPEFTConfig\n",
    "\n",
    "model = MegatronGPTSFTModel.restore_from(config.model.restore_from_path, model_cfg, trainer=trainer)\n",
    "model.add_adapter(LoraPEFTConfig(model_cfg))\n",
    "# print(\"Parameter count manually:\\n\", model.summarize())"
   ]
  },
  {
   "cell_type": "markdown",
   "source": [
    "Simply substitute with the `MegatronT5SFTModel` class to use T5 instead of GPT.\n",
    "\n",
    "To use a different PEFT method, you can use a different config class in place of `LoraPEFTConfig`, such as `CanonicalAdaptersPEFTConfig`, `IA3PEFTConfig`, `PtuningPEFTConfig`. You can also use a combination of the methods by passing in a list:\n",
    "`model.add_adapter([LoraPEFTConfig(model_cfg), PtuningPEFTConfig(model_cfg)])`\n",
    "\n",
    "We're now ready to start training."
   ],
   "metadata": {
    "collapsed": false
   }
  },
  {
   "cell_type": "code",
   "execution_count": null,
   "id": "2d99f433",
   "metadata": {
    "scrolled": true
   },
   "outputs": [],
   "source": [
    "trainer.fit(model)"
   ]
  },
  {
   "attachments": {},
   "cell_type": "markdown",
   "id": "b8210d6d",
   "metadata": {},
   "source": [
    "Once training is completed you should see a saved '.nemo' file in this folder `{config.exp_manager.explicit_log_dir}/checkpoints`. This checkpoint will only contain the trained adapter weights, and not the frozen base model weights."
   ]
  },
  {
   "cell_type": "code",
   "execution_count": null,
   "id": "e4e19e65",
   "metadata": {},
   "outputs": [],
   "source": [
    "# The trained '.nemo' model is saved in the location below:\n",
    "! ls -lh {config.exp_manager.explicit_log_dir}/checkpoints\n",
    "print(config.exp_manager.explicit_log_dir)"
   ]
  },
  {
   "attachments": {},
   "cell_type": "markdown",
   "id": "6aab09d4",
   "metadata": {},
   "source": [
    "### Inference\n",
    "The model object from `trainer.fit(model)` is also capable of doing inference. For the tutorial, however, we will re-load the saved `.nemo` lora model along with a `.nemo` base language model to simulate a more realistic scenario (where training does not happen right before inference).\n",
    "\n",
    "Run the cell below to reimport libraries and classes in case you did not run the training cells above."
   ]
  },
  {
   "cell_type": "code",
   "execution_count": null,
   "outputs": [],
   "source": [
    "# reimport libraries and classes in case one wants to only run cells from the Inference section\n",
    "%cd /NeMo/tutorials/nlp\n",
    "import wget, os, sys\n",
    "sys.path.insert(0, \"../..\")  # find the local nemo first before the installed nemo\n",
    "from omegaconf import OmegaConf\n",
    "from nemo.collections.nlp.parts.megatron_trainer_builder import MegatronTrainerBuilder\n",
    "from nemo.collections.nlp.parts.peft_config import LoraPEFTConfig\n",
    "from nemo.collections.nlp.models.language_modeling.megatron_gpt_sft_model import MegatronGPTSFTModel\n",
    "\n",
    "NEMO_DIR = \".\"\n",
    "DATA_DIR = \"data\"\n",
    "CONFIG_DIR = os.path.join(NEMO_DIR, \"conf\")\n",
    "SQUAD_DIR = os.path.join(DATA_DIR, \"SQuAD\")\n"
   ],
   "metadata": {
    "collapsed": false
   }
  },
  {
   "cell_type": "markdown",
   "source": [
    "First, we will load and modify a config file that will be used for inference.\n"
   ],
   "metadata": {
    "collapsed": false
   }
  },
  {
   "cell_type": "code",
   "execution_count": null,
   "outputs": [],
   "source": [
    "# Download the example config file\n",
    "wget.download(f'https://raw.githubusercontent.com/NVIDIA/NeMo/{BRANCH}/examples/nlp/language_modeling/tuning/conf/megatron_gpt_generate_config.yaml', CONFIG_DIR)"
   ],
   "metadata": {
    "collapsed": false
   }
  },
  {
   "cell_type": "code",
   "execution_count": null,
   "id": "41ab98a9",
   "metadata": {},
   "outputs": [],
   "source": [
    "# Load the example config file so we can start editing it\n",
    "CONFIG_EVAL_PATH = os.path.join(CONFIG_DIR, \"megatron_gpt_generate_config.yaml\")\n",
    "config_eval = OmegaConf.load(CONFIG_EVAL_PATH)"
   ]
  },
  {
   "attachments": {},
   "cell_type": "markdown",
   "id": "36c58c18",
   "metadata": {},
   "source": [
    "We are going to modify the `config_eval` object that we created above. We will set the base language model as the `345m` model we downloaded earlier.\n",
    "\n",
    "Additionally, we will also set the `model.peft.restore_from_path` with the lora model we just trained. For the tutorial we will just use the validation data for inference as well."
   ]
  },
  {
   "cell_type": "code",
   "execution_count": null,
   "id": "64a4e71a",
   "metadata": {},
   "outputs": [],
   "source": [
    "config_eval.model.restore_from_path=\"megatron_gpt_345m.nemo\"\n",
    "config_eval.model.peft.restore_from_path=\"./training_info/checkpoints/lora_example_tuning.nemo\"\n",
    "config_eval.model.data.test_ds.file_names=[f\"{SQUAD_DIR}/squad_short_val.jsonl\"]\n",
    "config_eval.model.data.test_ds.names=[\"test_set\"]\n",
    "config_eval.model.data.test_ds.global_batch_size=1\n",
    "config_eval.model.data.test_ds.micro_batch_size=1\n",
    "config_eval.model.data.test_ds.tokens_to_generate=30\n",
    "config_eval.inference.greedy=True"
   ]
  },
  {
   "cell_type": "code",
   "execution_count": null,
   "id": "d8ace8f9",
   "metadata": {},
   "outputs": [],
   "source": [
    "trainer_eval = MegatronTrainerBuilder(config_eval).create_trainer()"
   ]
  },
  {
   "attachments": {},
   "cell_type": "markdown",
   "id": "e745ac5e",
   "metadata": {},
   "source": [
    "The `config_eval` object is the hydra config at \"inference/test time\". This means it should contain information relevant for inference/test time, although some properties that were set at training time are still relevant. For example, whether training was done with `BOS` enabled or not, and other model specific attributes.\n",
    "\n",
    "So we extract the relevant information from the '.nemo' file of the lora model we just trained using the `merge_inference_cfg` function."
   ]
  },
  {
   "cell_type": "code",
   "execution_count": null,
   "id": "e04a2201",
   "metadata": {},
   "outputs": [],
   "source": [
    "eval_model_cfg = MegatronGPTSFTModel.merge_inference_cfg(config_eval.model.peft.restore_from_path, config_eval)"
   ]
  },
  {
   "cell_type": "markdown",
   "source": [
    "The cell below is required if you are running the notebook end-to-end, and if you use a different batch size for training and evaluation. In this case, the microbatch calculator needs to be rest. If you are running training only or inference only, feel free to ignore this cell."
   ],
   "metadata": {
    "collapsed": false
   }
  },
  {
   "cell_type": "code",
   "execution_count": null,
   "outputs": [],
   "source": [
    "from nemo.utils.apex_utils import _reconfigure_microbatch_calculator\n",
    "_reconfigure_microbatch_calculator(\n",
    "    rank=0,\n",
    "    rampup_batch_size=None,\n",
    "    global_batch_size=config_eval.model.global_batch_size,\n",
    "    micro_batch_size=config_eval.model.micro_batch_size,\n",
    "    data_parallel_size=1,\n",
    ")"
   ],
   "metadata": {
    "collapsed": false
   }
  },
  {
   "attachments": {},
   "cell_type": "markdown",
   "id": "132ae378",
   "metadata": {},
   "source": [
    "Then, we load the base language model as well as the lora model we just trained."
   ]
  },
  {
   "cell_type": "code",
   "execution_count": null,
   "id": "b19cd0ce",
   "metadata": {},
   "outputs": [],
   "source": [
    "model_eval = MegatronGPTSFTModel.restore_from(config_eval.model.restore_from_path, eval_model_cfg, trainer=trainer_eval)\n",
    "model_eval.load_adapters(config_eval.model.peft.restore_from_path, LoraPEFTConfig(eval_model_cfg))\n",
    "model_eval.freeze()\n",
    "\n",
    "print(\"Parameter count manually:\\n\", model_eval.summarize())"
   ]
  },
  {
   "attachments": {},
   "cell_type": "markdown",
   "id": "012439d9",
   "metadata": {},
   "source": [
    "Next, we prepare the dataset and the dataloader objects that the model will perform inference on."
   ]
  },
  {
   "cell_type": "code",
   "execution_count": null,
   "id": "12c390f8",
   "metadata": {},
   "outputs": [],
   "source": [
    "_test_ds = model_eval._build_dataset(eval_model_cfg.data.test_ds, is_train=False)\n",
    "from torch.utils.data import DataLoader\n",
    "request_dl = DataLoader(\n",
    "    dataset=_test_ds[0],\n",
    "    batch_size=eval_model_cfg.data.test_ds.global_batch_size,\n",
    "    collate_fn=_test_ds[0].collate_fn,\n",
    ")\n",
    "config_inference = OmegaConf.to_container(config_eval.inference, resolve=True)\n",
    "model_eval.set_inference_config(config_inference)"
   ]
  },
  {
   "attachments": {},
   "cell_type": "markdown",
   "id": "76592a1e",
   "metadata": {},
   "source": [
    "And finally, we call `trainer.predict` which triggers the inference process. The `response` object contains the outputs of the model."
   ]
  },
  {
   "cell_type": "code",
   "execution_count": null,
   "id": "5ba6a70c",
   "metadata": {},
   "outputs": [],
   "source": [
    "response = trainer_eval.predict(model_eval, request_dl)\n",
    "for batch in response:\n",
    "    for s in batch['sentences']:\n",
    "        print(f\"{s}\\n\\n\")"
   ]
  }
 ],
 "metadata": {
  "kernelspec": {
   "display_name": "Python 3 (ipykernel)",
   "language": "python",
   "name": "python3"
  },
  "language_info": {
   "codemirror_mode": {
    "name": "ipython",
    "version": 3
   },
   "file_extension": ".py",
   "mimetype": "text/x-python",
   "name": "python",
   "nbconvert_exporter": "python",
   "pygments_lexer": "ipython3",
   "version": "3.8.16"
  }
 },
 "nbformat": 4,
 "nbformat_minor": 5
}<|MERGE_RESOLUTION|>--- conflicted
+++ resolved
@@ -31,11 +31,7 @@
    "outputs": [],
    "source": [
     "%cd /NeMo/tutorials/nlp\n",
-<<<<<<< HEAD
-    "BRANCH='r1.23.0'\n",
-=======
     "BRANCH = 'main'\n",
->>>>>>> d12fbbd3
     "import os\n",
     "import wget\n",
     "import sys\n",
