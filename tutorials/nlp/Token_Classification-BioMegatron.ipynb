--- conflicted
+++ resolved
@@ -7,11 +7,7 @@
             "metadata": {},
             "outputs": [],
             "source": [
-<<<<<<< HEAD
-                "BRANCH='r1.23.0'"
-=======
                 "BRANCH = 'main'"
->>>>>>> d12fbbd3
             ]
         },
         {
