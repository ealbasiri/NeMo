# Copyright (c) 2020, NVIDIA CORPORATION.  All rights reserved.
#
# Licensed under the Apache License, Version 2.0 (the "License");
# you may not use this file except in compliance with the License.
# You may obtain a copy of the License at
#
#     http://www.apache.org/licenses/LICENSE-2.0
#
# Unless required by applicable law or agreed to in writing, software
# distributed under the License is distributed on an "AS IS" BASIS,
# WITHOUT WARRANTIES OR CONDITIONS OF ANY KIND, either express or implied.
# See the License for the specific language governing permissions and
# limitations under the License.

from dataclasses import dataclass
from threading import Lock
from typing import Dict, Optional

from nemo.utils.metaclasses import Singleton


@dataclass()
class ModelMetadataRegistry:
    guid: str
    gidx: int
    restoration_path: Optional[str] = None


class AppState(metaclass=Singleton):
    def __init__(self):
        # method call lock
        self.__lock = Lock()

        # TODO: should we store global config in hydra_runner?
        self._app_cfg = None

        # World info
        self._device_id = None
        self._local_rank = None
        self._global_rank = None
        self._tensor_model_parallel_rank = None
        self._expert_model_parallel_rank = None
        self._pipeline_model_parallel_rank = None
        self._data_parallel_rank = None

        self._world_size = None
        self._model_parallel_size = None
        self._tensor_model_parallel_size = None
        self._tensor_model_parallel_group = None
        self._expert_model_parallel_size = None
        self._pipeline_model_parallel_size = None
        self._virtual_pipeline_model_parallel_size = None
        self._pipeline_model_parallel_group = None
        self._pipeline_model_parallel_split_rank = None
        self._is_megatron_initialized = False
        self._data_parallel_size = None
        self._data_parallel_group = None
        self._use_tp_pp_dp_mapping = False
        self._megatron_checkpoint_version = None
        self._use_fp8 = False
        self._context_parallel_size = None
        self._init_mpi_proc_gruop = False

        self._random_seed = None

        # Logging info
        self._log_dir = None
        self._exp_dir = None
        self._name = None
        self._checkpoint_name = None
        self._version = None
        self._create_checkpoint_callback = None
        self._checkpoint_callback_params = None

        # Save and Restore (.nemo)
        self._tmpdir_name = None
        self._is_model_being_restored = False
        self._nemo_file_folder = None
        self._model_restore_path = None
        self._all_model_restore_paths = []
        self._model_guid_map = {}  # type: Dict[str, ModelMetadataRegistry]
        self._restore = False  # TODO: are this and _is_model_being_restored both needed?

        # files from a previous run to move into a new directory
        self.files_to_move = []
        # files to copy into log dir
        self._files_to_copy = []
        # command-ling arguments for run
        self._cmd_args = None

    @property
    def device_id(self):
        """Property returns the device_id
        Returns:
            device_id
        """
        return self._device_id

    @device_id.setter
    def device_id(self, id):
        """Property sets the device_id.
        Args:
            size (int): The device id.
        """
        self._device_id = id

    @property
    def world_size(self):
        """Property returns the total number of GPUs.
        Returns:
            Total number of GPUs.
        """
        return self._world_size

    @world_size.setter
    def world_size(self, size):
        """Property sets the total number of GPUs.
        Args:
            size (int):  Total number of GPUs.
        """
        self._world_size = size

    @property
    def model_parallel_size(self):
        """Property returns the number of GPUs in each model parallel group.
        Returns:
            Number of GPUs in each model parallel group.
        """
        return self._model_parallel_size

    @model_parallel_size.setter
    def model_parallel_size(self, size):
        """Property sets the number of GPUs in each model parallel group.
        Args:
            size (int):  Number of GPUs in each model parallel group.
        """
        self._model_parallel_size = size

    @property
    def tensor_model_parallel_size(self):
        """Property returns the number of GPUs in each model parallel group.
        Returns:
            Number of GPUs in each model parallel group.
        """
        return self._tensor_model_parallel_size

    @tensor_model_parallel_size.setter
    def tensor_model_parallel_size(self, size):
        """Property sets the number of GPUs in each model parallel group.
        Args:
            size (int):  Number of GPUs in each model parallel group.
        """
        self._tensor_model_parallel_size = size

    @property
    def expert_model_parallel_rank(self):
<<<<<<< HEAD
        """ Property returns the expert model parallel rank.
            Returns:
                Tensor model parallel rank.
=======
        """Property returns the expert model parallel rank.
        Returns:
            Tensor model parallel rank.
>>>>>>> d12fbbd3
        """
        return self._expert_model_parallel_rank

    @expert_model_parallel_rank.setter
    def expert_model_parallel_rank(self, rank):
<<<<<<< HEAD
        """ Property sets the expert model parallel rank.
            Args:
                rank (int):  Tensor model parallel rank.
=======
        """Property sets the expert model parallel rank.
        Args:
            rank (int):  Tensor model parallel rank.
>>>>>>> d12fbbd3
        """
        self._expert_model_parallel_rank = rank

    @property
    def expert_model_parallel_size(self):
<<<<<<< HEAD
        """ Property returns the number of GPUs in each expert parallel group.
            Returns:
                Number of GPUs in each expert parallel group.
=======
        """Property returns the number of GPUs in each expert parallel group.
        Returns:
            Number of GPUs in each expert parallel group.
>>>>>>> d12fbbd3
        """
        return self._expert_model_parallel_size

    @expert_model_parallel_size.setter
    def expert_model_parallel_size(self, size):
<<<<<<< HEAD
        """ Property sets the number of GPUs in each expert parallel group.
            Args:
                size (int):  Number of GPUs in each expert parallel group.
=======
        """Property sets the number of GPUs in each expert parallel group.
        Args:
            size (int):  Number of GPUs in each expert parallel group.
>>>>>>> d12fbbd3
        """
        self._expert_model_parallel_size = size

    @property
    def pipeline_model_parallel_size(self):
        """Property returns the number of GPUs in each model parallel group.
        Returns:
            Number of GPUs in each model parallel group.
        """
        return self._pipeline_model_parallel_size

    @pipeline_model_parallel_size.setter
    def pipeline_model_parallel_size(self, size):
        """Property sets the number of GPUs in each model parallel group.
        Args:
            size (int):  Number of GPUs in each model parallel group.
        """
        self._pipeline_model_parallel_size = size

    @property
    def use_tp_pp_dp_mapping(self):
        return self._use_tp_pp_dp_mapping

    @use_tp_pp_dp_mapping.setter
    def use_tp_pp_dp_mapping(self, use_new_mapping):
        self._use_tp_pp_dp_mapping = use_new_mapping

    @property
    def virtual_pipeline_model_parallel_size(self):
        """Property returns the number of GPUs in each model parallel group.
        Returns:
            Number of GPUs in each model parallel group.
        """
        return self._virtual_pipeline_model_parallel_size

    @virtual_pipeline_model_parallel_size.setter
    def virtual_pipeline_model_parallel_size(self, size):
        """Property sets the size of the virtual pipeline parallel model.
        Args:
            size (int):  Number of modules in each pipeline parallel model.
        """
        self._virtual_pipeline_model_parallel_size = size

    @property
    def data_parallel_size(self):
        """Property returns the number of GPUs in each data parallel group.
        Returns:
            Number of GPUs in each data parallel group.
        """
        return self._data_parallel_size

    @data_parallel_size.setter
    def data_parallel_size(self, size):
        """Property sets the number of GPUs in each data parallel group.
        Args:
            size (int):  Number of GPUs in each data parallel group.
        """
        self._data_parallel_size = size

    @property
    def local_rank(self):
        """Property returns the local rank.
        Returns:
            Local rank.
        """
        return self._local_rank

    @local_rank.setter
    def local_rank(self, rank):
        """Property sets the local rank.
        Args:
            rank (int):  Local rank.
        """
        self._local_rank = rank

    @property
    def global_rank(self):
        """Property returns the global rank.
        Returns:
            Global rank.
        """
        return self._global_rank

    @global_rank.setter
    def global_rank(self, rank):
        """Property sets the global rank.
        Args:
            rank (int):  Global rank.
        """
        self._global_rank = rank

    @property
    def tensor_model_parallel_rank(self):
        """Property returns the tensor model parallel rank.
        Returns:
            Tensor model parallel rank.
        """
        return self._tensor_model_parallel_rank

    @tensor_model_parallel_rank.setter
    def tensor_model_parallel_rank(self, rank):
        """Property sets the tensor model parallel rank.
        Args:
            rank (int):  Tensor model parallel rank.
        """
        self._tensor_model_parallel_rank = rank

    @property
    def tensor_model_parallel_group(self):
        """Property returns the tensor model parallel group.
        Returns:
            Tensor model parallel group.
        """
        return self._tensor_model_parallel_group

    @tensor_model_parallel_group.setter
    def tensor_model_parallel_group(self, group):
        """Property sets the tensor model parallel group.
        Args:
            group:  Tensor model parallel group.
        """
        self._tensor_model_parallel_group = group

    @property
    def pipeline_model_parallel_rank(self):
        """Property returns the pipeline model parallel rank.
        Returns:
            Pipeline model parallel rank.
        """
        return self._pipeline_model_parallel_rank

    @pipeline_model_parallel_rank.setter
    def pipeline_model_parallel_rank(self, rank):
        """Property sets the pipeline model parallel rank.
        Args:
            rank (int):  Pipeline model parallel rank.
        """
        self._pipeline_model_parallel_rank = rank

    @property
    def virtual_pipeline_model_parallel_rank(self):
        """Property returns the virtual pipeline parallel rank.
        Returns:
            Model parallel rank.
        """
        return self._virtual_pipeline_model_parallel_rank

    @virtual_pipeline_model_parallel_rank.setter
    def virtual_pipeline_model_parallel_rank(self, rank):
        """Property sets the virtual pipeline parallel rank.
        Args:
            rank (int):  Virtual pipeline parallel rank.
        """
        self._virtual_pipeline_model_parallel_rank = rank

    @property
    def pipeline_model_parallel_split_rank(self):
        """Property returns the rank at which Encoder and Decoder are split into different pipelines for Megatrron Encoder-Decoder models.
        Returns:
            Pipeline model parallel split rank.
        """
        return self._pipeline_model_parallel_split_rank

    @pipeline_model_parallel_split_rank.setter
    def pipeline_model_parallel_split_rank(self, rank):
        """Property sets the rank at which Encoder and Decoder are split into different pipelines for Megatrron Encoder-Decoder models.
        Args:
            rank (int): Model parallel split rank.
        """
        self._pipeline_model_parallel_split_rank = rank

    @property
    def pipeline_model_parallel_group(self):
        """Property returns the pipeline model parallel group.
        Returns:
            Pipeline model parallel group.
        """
        return self._pipeline_model_parallel_group

    @pipeline_model_parallel_group.setter
    def pipeline_model_parallel_group(self, group):
        """Property sets the pipeline model parallel group.
        Args:
            group:  Pipeline model parallel group.
        """
        self._pipeline_model_parallel_group = group

    @property
    def data_parallel_rank(self):
        """Property returns the data parallel rank.
        Returns:
            Data parallel rank.
        """
        return self._data_parallel_rank

    @data_parallel_rank.setter
    def data_parallel_rank(self, rank):
        """Property sets the data parallel rank.
        Args:
            rank (int):  Data parallel rank.
        """
        self._data_parallel_rank = rank

    @property
    def data_parallel_group(self):
        """Property returns the data parallel group.
        Returns:
            Data parallel group.
        """
        return self._data_parallel_group

    @data_parallel_group.setter
    def data_parallel_group(self, group):
        """Property sets the data parallel group.
        Args:
            group:  Data parallel group.
        """
        self._data_parallel_group = group

    @property
    def use_fp8(self):
        """Property returns the use of fp8 precision.
        Returns:
            Use of FP8.
        """
        return self._use_fp8

    @use_fp8.setter
    def use_fp8(self, use_fp8):
        """Property sets the use of fp8 precision.
        Args:
            use_fp8:  Use of FP8.
        """
        self._use_fp8 = use_fp8

    @property
    def context_parallel_size(self):
        """Property returns the number of GPUs in each context parallel group.
        Returns:
            Number of GPUs in each context parallel group.
        """
        return self._context_parallel_size

    @context_parallel_size.setter
    def context_parallel_size(self, size):
        """Property sets the number of GPUs in each context parallel group.
        Args:
            size (int):  Number of GPUs in each context parallel group.
        """
        self._context_parallel_size = size

    @property
    def init_mpi_proc_group(self):
        """Property sets the initialization of mpi process group.
        Returns:
            Initialize mpi process group.
        """
        return self._init_mpi_proc_group

    @init_mpi_proc_group.setter
    def init_mpi_proc_group(self, init_mpi_proc_group):
        """Property sets the initialization of mpi process group.
        Args:
            init_mpi_proc_group:  Initialize mpi process group.
        """
        self._init_mpi_proc_group = init_mpi_proc_group

    @property
    def random_seed(self):
        """Property returns the random seed.
        Returns:
            Random seed.
        """
        return self._random_seed

    @random_seed.setter
    def random_seed(self, seed):
        """Property sets the random seed.
        Args:
            seed (int):  Random seed.
        """
        self._random_seed = seed

    @property
    def log_dir(self):
        """Returns the log_dir set by exp_manager."""
        return self._log_dir

    @log_dir.setter
    def log_dir(self, dir):
        """Sets the log_dir property.

        Args:
            dir (str): Log_dir set by exp_manager.
        """
        self._log_dir = dir

    @property
    def exp_dir(self):
        """Returns the exp_dir set by exp_manager."""
        return self._exp_dir

    @exp_dir.setter
    def exp_dir(self, dir):
        """Sets the log_dir property.

        Args:
            dir (str): Log_dir set by exp_manager.
        """
        self._exp_dir = dir

    @property
    def name(self):
        """Returns the name set by exp_manager."""
        return self._name

    @name.setter
    def name(self, name):
        """Sets the name property.

        Args:
            dir (str): name set by exp_manager.
        """
        self._name = name

    @property
    def checkpoint_name(self):
        """Returns the name set by exp_manager."""
        return self._checkpoint_name

    @checkpoint_name.setter
    def checkpoint_name(self, name):
        """Sets the name property.

        Args:
            dir (str): name set by exp_manager.
        """
        self._checkpoint_name = name

    @property
    def version(self):
        """Returns the version set by exp_manager."""
        return self._version

    @version.setter
    def version(self, version):
        """Sets the version property.

        Args:
            dir (str): version set by exp_manager.
        """
        self._version = version

    @property
    def create_checkpoint_callback(self):
        """Returns the create_checkpoint_callback set by exp_manager."""
        return self._create_checkpoint_callback

    @create_checkpoint_callback.setter
    def create_checkpoint_callback(self, create_checkpoint_callback):
        """Sets the create_checkpoint_callback property.

        Args:
            dir (bool): create_checkpoint_callback set by exp_manager.
        """
        self._create_checkpoint_callback = create_checkpoint_callback

    @property
    def checkpoint_callback_params(self):
        """Returns the version set by exp_manager."""
        return self._checkpoint_callback_params

    @checkpoint_callback_params.setter
    def checkpoint_callback_params(self, params):
        """Sets the name property.

        Args:
            params (dict): checkpoint_callback_params set by exp_manager.
        """
        self._checkpoint_callback_params = params

    @property
    def files_to_move(self):
        """Returns the list of files to move into a separate directory."""
        return self._files_to_move

    @files_to_move.setter
    def files_to_move(self, files):
        """Sets the files_to_move property.

        Args:
            files (list[str]): list of filenames to move.
        """
        self._files_to_move = files

    @property
    def files_to_copy(self):
        """Returns the list of files to copy into the log dir."""
        return self._files_to_copy

    @files_to_copy.setter
    def files_to_copy(self, files):
        """Sets the files_to_copy property.

        Args:
            files (list[str]): list of filenames to copy.
        """
        self._files_to_copy = files

    @property
    def cmd_args(self):
        """Returns the command line arguments for the current run."""
        return self._cmd_args

    @cmd_args.setter
    def cmd_args(self, args):
        """Sets the cmd_args property.

        Args:
            args (list[str]): list of the command line arguments
                used to run the experiment.
        """
        self._cmd_args = args

    @property
    def model_restore_path(self):
        restore_path = self._all_model_restore_paths[-1] if len(self._all_model_restore_paths) > 0 else None
        return restore_path

    @model_restore_path.setter
    def model_restore_path(self, path):
        with self.__lock:
            self._model_restore_path = path
            self._all_model_restore_paths.append(path)

    def register_model_guid(self, guid: str, restoration_path: Optional[str] = None):
        # Maps a guid to its restore path (None or last absolute path)
        with self.__lock:
            if guid in self._model_guid_map:
                idx = self._model_guid_map[guid].gidx
            else:
                idx = len(self._model_guid_map)
            self._model_guid_map[guid] = ModelMetadataRegistry(guid, idx, restoration_path=restoration_path)

    def reset_model_guid_registry(self):
        # Reset the guid mapping
        with self.__lock:
            self._model_guid_map.clear()

    def get_model_metadata_from_guid(self, guid) -> ModelMetadataRegistry:
        # Returns the global model idx and restoration path
        metadata = self._model_guid_map[guid]
        return metadata

    @property
    def is_model_being_restored(self) -> bool:
        return self._is_model_being_restored

    @is_model_being_restored.setter
    def is_model_being_restored(self, is_restored: bool):
        self._is_model_being_restored = is_restored

    @property
    def nemo_file_folder(self) -> str:
        return self._nemo_file_folder

    @nemo_file_folder.setter
    def nemo_file_folder(self, path: str):
        self._nemo_file_folder = path

    @property
    def restore(self) -> bool:
        return self._restore

    @restore.setter
    def restore(self, restore: bool):
        self._restore = restore<|MERGE_RESOLUTION|>--- conflicted
+++ resolved
@@ -154,57 +154,33 @@
 
     @property
     def expert_model_parallel_rank(self):
-<<<<<<< HEAD
-        """ Property returns the expert model parallel rank.
-            Returns:
-                Tensor model parallel rank.
-=======
         """Property returns the expert model parallel rank.
         Returns:
             Tensor model parallel rank.
->>>>>>> d12fbbd3
         """
         return self._expert_model_parallel_rank
 
     @expert_model_parallel_rank.setter
     def expert_model_parallel_rank(self, rank):
-<<<<<<< HEAD
-        """ Property sets the expert model parallel rank.
-            Args:
-                rank (int):  Tensor model parallel rank.
-=======
         """Property sets the expert model parallel rank.
         Args:
             rank (int):  Tensor model parallel rank.
->>>>>>> d12fbbd3
         """
         self._expert_model_parallel_rank = rank
 
     @property
     def expert_model_parallel_size(self):
-<<<<<<< HEAD
-        """ Property returns the number of GPUs in each expert parallel group.
-            Returns:
-                Number of GPUs in each expert parallel group.
-=======
         """Property returns the number of GPUs in each expert parallel group.
         Returns:
             Number of GPUs in each expert parallel group.
->>>>>>> d12fbbd3
         """
         return self._expert_model_parallel_size
 
     @expert_model_parallel_size.setter
     def expert_model_parallel_size(self, size):
-<<<<<<< HEAD
-        """ Property sets the number of GPUs in each expert parallel group.
-            Args:
-                size (int):  Number of GPUs in each expert parallel group.
-=======
         """Property sets the number of GPUs in each expert parallel group.
         Args:
             size (int):  Number of GPUs in each expert parallel group.
->>>>>>> d12fbbd3
         """
         self._expert_model_parallel_size = size
 
