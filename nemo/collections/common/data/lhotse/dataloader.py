# Copyright (c) 2024, NVIDIA CORPORATION.  All rights reserved.
#
# Licensed under the Apache License, Version 2.0 (the "License");
# you may not use this file except in compliance with the License.
# You may obtain a copy of the License at
#
#     http://www.apache.org/licenses/LICENSE-2.0
#
# Unless required by applicable law or agreed to in writing, software
# distributed under the License is distributed on an "AS IS" BASIS,
# WITHOUT WARRANTIES OR CONDITIONS OF ANY KIND, either express or implied.
# See the License for the specific language governing permissions and
# limitations under the License.
import bisect
import os
import random
import warnings
from dataclasses import dataclass
from functools import partial
<<<<<<< HEAD
from typing import Any, Callable, Optional
=======
from typing import Any, Optional, Sequence, TypeVar, Union
>>>>>>> d12fbbd3

import numpy as np
import torch
<<<<<<< HEAD
from lhotse import CutSet
from lhotse.cut import Cut
=======
from lhotse import CutSet, RecordingSet
from lhotse.cut import Cut
from lhotse.cut.text import TextExample, TextPairExample
>>>>>>> d12fbbd3
from lhotse.dataset import (
    CutConcatenate,
    DynamicBucketingSampler,
    DynamicCutSampler,
    IterableDatasetWrapper,
    ReverbWithImpulseResponse,
    make_worker_init_fn,
)
<<<<<<< HEAD
from omegaconf import DictConfig, ListConfig, OmegaConf
=======
from lhotse.dataset.dataloading import resolve_seed
from lhotse.dataset.sampling.base import SamplingConstraint, TimeConstraint, TokenConstraint
from lhotse.dataset.sampling.dynamic_bucketing import FixedBucketBatchSizeConstraint
from lhotse.lazy import LazyFlattener
from lhotse.utils import fastcopy, fix_random_seed
from omegaconf import DictConfig, OmegaConf
>>>>>>> d12fbbd3

from nemo.collections.common.data.lhotse.cutset import guess_parse_cutset, read_cutset_from_config
from nemo.collections.common.prompts.fn import get_prompt_format_fn
from nemo.utils import logging


@dataclass
class LhotseDataLoadingConfig:
    """
    Structured config used for OmegaConf schema validation.
    It's also a single source of truth for reading default option values.
    The options not supported anymore but present, e.g., in old configs,
    will be emitted in a DeprecationWarning and ignored.
    """

    # 1. Data inputs.
    #   a. "Classic" NeMo input path fields.
    input_cfg: Any = None  # TODO(pzelasko): typing
    manifest_filepath: Any = None  # str | list[list[str | float]] | None = None
    tarred_audio_filepaths: Any = None  # str | list[list[str]] | None = None
    #   b. Lhotse CutSet manifest / Lhotse Shar tar dir paths.
    cuts_path: str | None = None
    shar_path: Any = None  # str | list[str | tuple[str, float | int]] | None = None

    # 2. Batch size.
    #   a. Existing NeMo options.
    batch_size: int | None = None
    #   b. Lhotse dynamic batch sizes.
    batch_duration: float | None = None
    quadratic_duration: float | None = None
    #   c. Lhotse bucketing.
    use_bucketing: bool = False
    bucket_batch_size: list[int] | None = None
    num_buckets: int = 30
    num_cuts_for_bins_estimate: int = 10000
    bucket_duration_bins: Any = None  # list[float] | list[list[float]] | None = None
    bucket_buffer_size: int = 10000
    concurrent_bucketing: bool = True  # fetches data in a background thread
    #   d. Other Lhotse sampling options.
    shuffle_buffer_size: int | None = 10000
    drop_last: bool = False
    shard_seed: int | str = "trng"
    max_open_streams: int | None = None
    cuda_expandable_segments: bool = True

    # 2.1 Multimodal sampling override options
    pretokenize: bool = True  # should we apply tokenizer before data sampling
    prompt_format: str | None = None  # when provided, we'll apply the prompt in addition to the tokenizer
    use_multimodal_sampling: bool = False
    token_equivalent_duration: float | None = None
    batch_tokens: int | None = None
    quadratic_factor: float | None = None

    # 3. Supported existing NeMo options.
    shuffle: bool = False
    sample_rate: int = 16000
    min_duration: float | None = -1
    max_duration: float | None = float("inf")
<<<<<<< HEAD
    seed: int | str = "randomized"  # int | "randomized" | "trng"; the latter two are lazily resolved by Lhotse in dloading worker processes
=======
    seed: int | str = 0
>>>>>>> d12fbbd3
    num_workers: int = 0
    pin_memory: bool = False
    channel_selector: int | str | None = None
    min_tps: int = -1  # allowed tokens per second
    max_tps: float = float("inf")

    # 4. Optional Lhotse data augmentation.
    #   a. On-the-fly noise/audio mixing.
    noise_path: Any | None = (
        None  # str | dict where dict can have any of keys: manifest_filepath, tarred_audio_filepaths, cuts_path, shar_path
    )
    noise_snr: tuple[float, float] = (10.0, 20.0)
    noise_mix_prob: float = 0.5
    #   b. On-the-fly 3-way speed perturbation.
    perturb_speed: bool = False
    #   c. Narrow band augmentation
    resample_augmentation: bool = False
    resampling_probability: float = 0.5
    resampling_rate: float = 8000
    #   d. Cut concatenation (glue together multiple utterances into a single one)
    concatenate_samples: bool = False
    concatenate_gap_seconds: float = 0.1
    concatenate_duration_factor: float = 1.0
    concatenate_merge_supervisions: bool = True
    db_norm: Optional[float] = -25.0  # from CodeSwitchingDataset
    #   d. On-the-fly cut truncation or window slicing
    #       I) truncate: select one chunk of a fixed duration for each cut
    truncate_duration: Optional[float] = None  # set this to enable
    truncate_offset_type: str = "random"  # "random" | "start" (fixed) | "end" (fixed, counted back)
    #       II) cut_into_windows: convert each cut to smaller cut using a sliding window (define hop for overlapping windows)
    cut_into_windows_duration: Optional[float] = None  # set this to enable
    cut_into_windows_hop: Optional[float] = None
    #       III) common options
    keep_excessive_supervisions: bool = (
        True  # when a cut is truncated in the middle of a supervision, should we keep them.
    )
    #   e. RIR augmentation (synthetic RIR if rir_path is None)
    #   at the moment supports only Lhotse recording manifests, e.g. https://github.com/lhotse-speech/lhotse/blob/master/lhotse/recipes/rir_noise.py
    rir_enabled: bool = False
    rir_path: str | None = None  # str, must point to a lhotse RecordingSet manifest
    rir_prob: float = 0.5

    # 5. Other Lhotse options.
    text_field: str = "text"  # key to read the transcript from
    lang_field: str = "lang"  # key to read the language tag from
    # Enables iteration of NeMo non-tarred manifests that don't have a "sampling_rate" key without performing any I/O.
    # Note that this will not allow actual dataloading; it's only for manifest iteration as Lhotse objects.
    metadata_only: bool = False
    # Forces the resulting CutSet to be finite, so that the iteration will end after a full single epoch.
    # Do not turn this on unless you're sure that you know what you're doing.
    # In most cases (such as regular multi-GPU training) it will result in a deadlock due to
    # a different number of steps on different DDP ranks.
    force_finite: bool = False


def get_lhotse_dataloader_from_config(
    config: DictConfig,
    global_rank: int,
    world_size: int,
    dataset: torch.utils.data.Dataset,
    tokenizer=None,
) -> torch.utils.data.DataLoader:
    """
    Set up a Lhotse training dataloder.

    Expects a typical NeMo dataset configuration format, with additional fields: "use_lhotse=True".
    Some fields in the original NeMo configuration may be ignored.

    The ``dataset`` parameter should be an instance of a Lhotse-compatible PyTorch Dataset class.
    It only needs to define the following method ``__getitem__(self, cuts: CutSet) -> Dict[str, torch.Tensor]``.
    This dataset is not expected to hold a reference to any actual data; it may be interpreted as a function
    mapping a Lhotse CutSet into a mini-batch of tensors.

    For an example, see: :class:`nemo.collections.asr.data.audio_to_text_lhotse.LhotseSpeechToTextBpeDataset`,
    which is constructed from just a tokenizer and essentially loads and collates audio and tokenizes the transcript.

    The ``tokenizer`` is used both for audio and text datasets for on-the-fly tokenization.
    This allows us to stratify the bucketing by the count of input/output tokens (depending on modality).
    If "prompt_format" is additionally provided in the config, we will also apply a prompt formatter.
    Note that ``tokenizer`` can be any tokenizer type (e.g. both SentencePiece and Aggregate tokenizers work).
    """
    logging.info("We will be using a Lhotse DataLoader.")

    config = make_structured_with_schema_warnings(config)

    maybe_set_cuda_expandable_segments(enabled=config.cuda_expandable_segments)

    # First, resolve the random seed in case a string value was provided.
    seed = resolve_seed(config.seed)
    fix_random_seed(seed)

    # 1. Load a manifest as a Lhotse CutSet.
    cuts, is_tarred = read_cutset_from_config(config)

    # Apply channel selector
    if config.channel_selector is not None:
        logging.info('Using channel selector %s.', config.channel_selector)
        cuts = cuts.map(partial(_select_channel, channel_selector=config.channel_selector))

    # Resample as a safeguard; it's a no-op when SR is already OK
    cuts = cuts.resample(config.sample_rate)

<<<<<<< HEAD
    # Duration filtering, same as native NeMo dataloaders.
    cuts = cuts.filter(DurationFilter(config.min_duration, config.max_duration))

    # 2. Optional augmentations.
    # 2.a. Noise mixing.
    if config.noise_path is not None and 0 <= config.noise_mix_prob <= 1:
        noise_snr = config.noise_snr
        if isinstance(noise_snr, ListConfig):
            noise_snr = list(noise_snr)            
        noise = CutSet.from_file(config.noise_path)
        cuts = cuts.mix(
            cuts=noise, snr=noise_snr, mix_prob=config.noise_mix_prob, seed="trng", random_mix_offset=True
=======
    # Expands cuts if multiple translations are provided.
    cuts = CutSet(LazyFlattener(cuts.map(_flatten_alt_text, apply_fn=None)))

    if tokenizer is not None and config.pretokenize:
        from nemo.collections.asr.data.audio_to_text_lhotse import TokenizerWrapper

        if not is_tarred:
            logging.warning(
                "You are using a non-tarred dataset and requested tokenization during data sampling (pretokenize=True). "
                "This will cause the tokenization to happen in the main (GPU) process, possibly impacting the training speed "
                "if your tokenizer is very large. If the impact is noticable, set pretokenize=False in dataloader config. "
                "(note: that will disable token-per-second filtering and 2D bucketing features)"
            )

        if config.prompt_format is not None:
            cuts = cuts.map(
                partial(tokenize_with_prompt, tokenizer=tokenizer, prompt_format=config.prompt_format), apply_fn=None
            )
        else:
            if not isinstance(tokenizer, TokenizerWrapper):
                tokenizer = TokenizerWrapper(tokenizer)
            cuts = cuts.map(partial(tokenize, tokenizer=tokenizer), apply_fn=None)
        cuts = cuts.filter(TokenPerSecondFilter(config.min_tps, config.max_tps))

    # 2. Optional augmentations.
    # 2.a. Noise mixing.
    if config.noise_path is not None:
        noise = guess_parse_cutset(config.noise_path)
        cuts = cuts.mix(
            cuts=noise,
            snr=tuple(config.noise_snr),
            mix_prob=config.noise_mix_prob,
            seed=config.shard_seed,
            random_mix_offset=True,
>>>>>>> d12fbbd3
        )

    # 2.b. On-the-fly speed perturbation.
    #    mux here ensures it's uniformly distributed throughout sampling,
    #    and applying it here (before sampler/dataset) ensures optimal
    #    bucket allocation.
    if config.perturb_speed:
        cuts = CutSet.mux(
            cuts,
            cuts.perturb_speed(0.9),
            cuts.perturb_speed(1.1),
        )

    # 2.d: truncation/slicing
    if config.truncate_duration is not None:
        cuts = cuts.truncate(
            max_duration=config.truncate_duration,
            offset_type=config.truncate_offset_type,
            keep_excessive_supervisions=config.keep_excessive_supervisions,
        )
    if config.cut_into_windows_duration is not None:
        cuts = cuts.cut_into_windows(
            duration=config.cut_into_windows_duration,
            hop=config.cut_into_windows_hop,
            keep_excessive_supervisions=config.keep_excessive_supervisions,
        )

    # Duration filtering, same as native NeMo dataloaders.
    # We can filter after the augmentations because they are applied only when calling load_audio().
    cuts = cuts.filter(DurationFilter(config.min_duration, config.max_duration))

    bucket_duration_bins = determine_bucket_duration_bins(config)
    if config.use_multimodal_sampling:
        if config.bucket_batch_size is not None:
            assert (
                bucket_duration_bins is not None
            ), "Cannot use bucket_batch_size option if bucket_duration_bins are not provided."
            constraint = MultimodalFixedBucketBatchSizeConstraint2D(
                max_seq_len_buckets=bucket_duration_bins,
                batch_sizes=config.bucket_batch_size,
                token_equivalent_duration=config.token_equivalent_duration,
            )
        else:
            constraint = MultimodalSamplingConstraint(
                token_equivalent_duration=config.token_equivalent_duration,
                batch_size=config.batch_size,
                batch_tokens=config.batch_tokens,
                quadratic_factor=config.quadratic_factor,
            )
    else:
        if config.bucket_batch_size is not None:
            assert (
                bucket_duration_bins is not None
            ), "Cannot use bucket_batch_size option if bucket_duration_bins are not provided."
            constraint = FixedBucketBatchSizeConstraint2D(
                max_seq_len_buckets=bucket_duration_bins,
                batch_sizes=config.bucket_batch_size,
            )
        else:
            constraint = TimeConstraint(
                max_cuts=config.batch_size,
                max_duration=config.batch_duration,
                quadratic_duration=config.quadratic_duration,
            )

    # 2.c. On-the-fly Narrowband augmentation
    if config.resample_augmentation and 0 <= config.resampling_probability <= 1:
        if config.resampling_rate > config.sample_rate:
            warnings.warn(f"{config.resampling_rate=} is greater than {config.sample_rate}.")
        cuts = cuts.map(
            ResamplingTransform(
                config.sample_rate, config.resampling_rate, p=config.resampling_probability, seed="trng"
            )
        )
    if config.resampling_probability > 1 or config.resampling_probability < 0:
        warnings.warn(f"Not using ResamplingTransform since {config.resampling_probability=} is not in range [0,1]")

    # 3. The sampler.
    if config.use_bucketing:
        # Bucketing. Some differences from NeMo's native bucketing:
        #    - we can tweak the number of buckets and bucket duration bins using the configuration
        #    - batch size is dynamic and configurable via a single param: max_duration (config: batch_duration)
        #    - quadratic_duration introduces a penalty to balance batch sizes for quadratic time complexity models
        logging.info(
            f"Creating a Lhotse DynamicBucketingSampler "
            f"(max_batch_duration={config.batch_duration} max_batch_size={config.batch_size})"
        )
        # Determine the bucket duration bins
        sampler = DynamicBucketingSampler(
            cuts,
            constraint=constraint,
            shuffle=config.shuffle,
            drop_last=config.drop_last,
            shuffle_buffer_size=config.shuffle_buffer_size,
            seed=config.shard_seed,
            num_buckets=config.num_buckets,
            duration_bins=determine_bucket_duration_bins(config),
            num_cuts_for_bins_estimate=config.num_cuts_for_bins_estimate,
            buffer_size=config.bucket_buffer_size,
            concurrent=config.concurrent_bucketing,
            rank=0 if is_tarred else global_rank,
            world_size=1 if is_tarred else world_size,
        )
    else:
        # Non-bucketing sampler, similar to original NeMo dataloading without bucketing,
        # but we also use batch_duration instead of batch_size here.
        # Recommended for dev/test.
        logging.info(
            f"Creating a Lhotse DynamicCutSampler (bucketing is disabled, "
            f"(max_batch_duration={config.batch_duration} max_batch_size={config.batch_size})"
        )
        sampler = DynamicCutSampler(
            cuts,
            constraint=constraint,
            shuffle=config.shuffle,
            drop_last=config.drop_last,
            shuffle_buffer_size=config.shuffle_buffer_size,
            seed=config.shard_seed,
            rank=0 if is_tarred else global_rank,
            world_size=1 if is_tarred else world_size,
        )

    if config.concatenate_samples:
        # Cut concatenation will produce longer samples out of shorter samples
        # by gluing them together from the shortest to longest not to exceed a duration
        # of longest_cut * duration_factor (greedy knapsack algorithm for minimizing padding).
        # Useful e.g. for simulated code-switching in multilingual setups.
        # We follow concatenation by ``merge_supervisions`` which creates a single supervision
        # object with texts joined by a whitespace so that "regular" dataset classes don't
        # have to add a special support for multi-supervision cuts.
        sampler = sampler.map(
            CutConcatenate(
                gap=config.concatenate_gap_seconds,
                duration_factor=config.concatenate_duration_factor,
            )
        )
        if config.db_norm is not None:
            sampler = sampler.map(partial(_normalize_loudness, db_norm=config.db_norm))
        if config.concatenate_merge_supervisions:
            sampler = sampler.map(_merge_supervisions)
<<<<<<< HEAD
=======

    if config.rir_enabled:
        sampler = sampler.map(
            ReverbWithImpulseResponse(
                rir_recordings=RecordingSet.from_file(config.rir_path) if config.rir_path is not None else None,
                p=config.rir_prob,
                randgen=random.Random(seed),
            )
        )
>>>>>>> d12fbbd3

    # 4. Creating dataloader.
    if is_tarred:
        # Wrapper here is necessary when using NeMo tarred data or Lhotse Shar data,
        # because then I/O happens upon sampler iteration. Normally, the sampler resides
        # in the training loop process, but when we use iterable dataset, we can move it to
        # the dataloading worker process.
        # We use lhotse's own worker_init_fn which leverages information such as rank, world_size,
        # worker_id, etc. to set a different random seed for each (node, worker) combination.
        # This together with infinite datasets removes the need to split data across nodes/workers.
        dloader_kwargs = dict(
            dataset=IterableDatasetWrapper(dataset=dataset, sampler=sampler),
            worker_init_fn=make_worker_init_fn(rank=global_rank, world_size=world_size, seed=seed),
            persistent_workers=config.num_workers > 0,  # helps Lhotse Shar maintain shuffling state
        )
    else:
        # For non-tarred data, the sampler resides in the training loop process and
        # reads only light-weight JSON objects; it samples mini-batches and passes
        # the meta-data to Dataset, which performs the actual I/O inside its __getitem__ method.
        dloader_kwargs = dict(dataset=dataset, sampler=sampler)
    dloader = torch.utils.data.DataLoader(
        **dloader_kwargs,
        batch_size=None,
        num_workers=config.num_workers,
        pin_memory=config.pin_memory,
    )

    return dloader


<<<<<<< HEAD
=======
def determine_bucket_duration_bins(config):
    if config.bucket_duration_bins is not None:
        # Bucket duration bins are provided: just use them.
        ans = OmegaConf.to_container(config.bucket_duration_bins)
        if isinstance(ans[0], Sequence):
            # 2D bucketing. Ensure we're using tuples for correct behaviour of '<' operator
            # between the bucket bin tuples and the output of measure_length.
            ans = [tuple(item) for item in ans]
        return ans
    # Bucket duration bins are not set.
    if config.use_multimodal_sampling:
        # For multimodal sampling it's currently impossible to define a linspace over durations
        # because the buckets are counted in the number of tokens.
        # The bins will be auto-estimated by lhotse at the cost of a slight lag in the training start.
        return None
    elif config.max_duration is not None and config.max_duration < float("inf"):
        # If max duration is provided, we can use that to compute uniformly distant bucket bins.
        # This is not optimal but should be close enough for users who didn't want to estimate these up-front.
        begin = config.min_duration if config.min_duration is not None and config.min_duration > 0 else 0.0
        end = config.max_duration
        return np.linspace(begin, end, config.num_buckets + 1)[1:-1].tolist()
    else:
        # If we don't know max_duration, we can't guess a reasonable estimate of the upper bound of
        # durations.
        # The bins will be auto-estimated by lhotse at the cost of a slight lag in the training start.
        return None


>>>>>>> d12fbbd3
def make_structured_with_schema_warnings(config: DictConfig) -> DictConfig:
    """
    Checks the schema and fills missing default option values.
    Warns the user if any of the fields are not supported by the current schema
    but does not raise exceptions.
    """
    default = OmegaConf.structured(LhotseDataLoadingConfig)

    # Remove unsupported keys and warn about them.
    supported_keys = set(OmegaConf.to_container(default).keys())
    received_keys = set(OmegaConf.to_container(config).keys())
    unsupported_keys = received_keys - supported_keys
    if unsupported_keys:
        warnings.warn(
            f"The following configuration keys are no longer supported " f"and ignored: {','.join(unsupported_keys)}",
            category=DeprecationWarning,
        )
    config = OmegaConf.masked_copy(config, list(supported_keys))

    return OmegaConf.merge(default, config)


<<<<<<< HEAD
=======
@dataclass
class MultimodalSamplingConstraint(SamplingConstraint):
    # how many seconds of audio is a text token worth; balances audio to text ratio in a mini-batch
    token_equivalent_duration: float

    # defines maximum batch size (may be lower than that if batch_length is also specified)
    batch_size: int | None = None

    # defines the total number of tokens in a mini-batch
    # setting this enables dynamic batch sizes
    # we will use ``token_equivalent_duration`` to convert audio examples to token sizes
    batch_tokens: int | None = None

    # when specified, this value is inversely proportional to the penalty we assign
    # to longer examples when measuring their length/duration;
    # i.e. large quadratic factor is a small penalty, small quadratic factor is a large penalty
    # tweaking this helps equalize the GPU memory usage for dynamic batch sizes when using bucketing
    quadratic_factor: float | None = None

    _internal = None

    def __post_init__(self):
        self._internal = TokenConstraint(
            max_tokens=self.batch_tokens,
            max_examples=self.batch_size,
            quadratic_length=self.quadratic_factor,
        )

    def add(self, example: Any) -> None:
        if isinstance(example, Cut):
            num_tokens = self.measure_length(example)
            example.num_tokens = num_tokens
        self._internal.add(example)

    def exceeded(self) -> bool:
        return self._internal.exceeded()

    def close_to_exceeding(self) -> bool:
        return self._internal.close_to_exceeding()

    def reset(self) -> None:
        self._internal.reset()

    def measure_length(self, example: Any) -> float:
        if isinstance(example, Cut):
            return example.duration / self.token_equivalent_duration
        if isinstance(example, (TextExample, TextPairExample)):
            return example.num_tokens
        raise RuntimeError(f"Unsupported example type: {type(example)}")


@dataclass
class FixedBucketBatchSizeConstraint2D(FixedBucketBatchSizeConstraint):
    @property
    def bucketing_2d_enabled(self) -> bool:
        return isinstance(self.max_seq_len_buckets[0], Sequence) and len(self.max_seq_len_buckets[0]) == 2

    def measure_length(self, example: Any) -> tuple[float, float]:
        if self.bucketing_2d_enabled:
            return example.duration, _measure_tokens(example)
        else:
            return example.duration

    def select_bucket(self, buckets: Any, example: Any = None, example_len: Any = None) -> int:
        if not self.bucketing_2d_enabled:
            return super().select_bucket(buckets=buckets, example=example, example_len=example_len)
        if example_len is None:
            example_len = self.measure_length(example)
        bucket_idx = bisect.bisect_right(buckets, example_len)
        # For 2D bucketing we have to refine the initially found bucket_idx, as bisect
        # looks primarily at the first index of a tuple (i.e. duration).
        # For example, with buckets [(1, 1), (1, 2), (2, 2), (2, 4)] and example (1.5, 3)
        # bisect would allocate it to bucket_idx=2 instead of bucket_idx=3.
        # To refine, we'll try to push the example to as many buckets to the right as possible,
        # as long as they have the same dim0 length (e.g. audio duration) and the example's dim1
        # is smaller than the bin's dim1 (e.g., output token sequence length).
        bin_dim0, bin_dim1 = self.max_seq_len_buckets[bucket_idx]
        num_buckets = len(self.max_seq_len_buckets)
        while (
            (next_idx := bucket_idx + 1) < num_buckets  # There is a next bucket
            and (bin := self.max_seq_len_buckets[next_idx])[0] == bin_dim0  # The next bucket has the same 1st dim.
            # The example's 2nd dim is between that of the current and the next bucket; or,
            # the next bucket's 2nd dim is still smaller than example.
            and (bin_dim1 < example_len[1] <= bin[1] or bin[1] < example_len[1])
        ):
            bucket_idx = next_idx
            bin_dim0, bin_dim1 = self.max_seq_len_buckets[bucket_idx]
        return bucket_idx


@dataclass
class MultimodalFixedBucketBatchSizeConstraint2D(FixedBucketBatchSizeConstraint2D):
    token_equivalent_duration: float | None = None

    def measure_length(self, example: Any) -> float:
        assert not self.bucketing_2d_enabled, "2D bucketing for multimodal sampling is not yet supported."
        if hasattr(example, "num_tokens"):
            return example.num_tokens
        if isinstance(example, Cut):
            assert (
                self.token_equivalent_duration is not None
            ), "Cannot use MultimodalFixedBucketBatchSizeConstraint with speech data when token_equivalent_duration was not specified."
            return example.duration / self.token_equivalent_duration
        raise RuntimeError(f"Unsupported example type: {type(example)}")


def is_text(example) -> bool:
    return isinstance(example, (TextExample, TextPairExample))


Example = TypeVar("Example", bound=Union[Cut, TextExample, TextPairExample])


def tokenize(example: Example, tokenizer) -> Example:
    if isinstance(example, Cut):
        for s in example.supervisions:
            if s.text is not None:
                s.tokens = np.asarray(tokenizer(s.text, s.language))
    elif isinstance(example, TextExample):
        example.tokens = np.asarray(tokenizer(example.text, example.language))
    elif isinstance(example, TextPairExample):
        example.source.tokens = np.asarray(tokenizer(example.source.text, example.source.language))
        example.target.tokens = np.asarray(tokenizer(example.source.text, example.target.language))
    else:
        raise RuntimeError(f"Unsupported type of example: {type(example)}")
    return example


def tokenize_with_prompt(example: Example, tokenizer, prompt_format: str) -> Example:
    # TODO(pzelasko): This mechanism makes it possible to measure the actual output sequence length
    #   for prompted models such as AED MultiTask (Canary), which includes the transcript and the prompt.
    #   We intend to extend it for text modality in follow-up work.
    if isinstance(example, Cut):
        prompt_format_fn = get_prompt_format_fn(prompt_format)
        (tokenized_prompted_transcript,), (tokenized_prompt,), (tokenized_transcript,) = prompt_format_fn(
            CutSet([example]), tokenizer
        )
        example.tokenized_prompted_transcript = tokenized_prompted_transcript
        example.tokenized_prompt = tokenized_prompt
        example.tokenized_transcript = tokenized_transcript
    else:
        raise RuntimeError(f"Currently we only support tokenization + prompting during sampling for audio modality.")
    return example


>>>>>>> d12fbbd3
# The helper callables below exist to avoid passing lambdas into lhotse CutSet map/filter methods.
# Lambdas are not serializable across processes by pickle.
# Note: lhotse offers LHOTSE_DILL_ENABLED=1 and ``lhotse.lazy.set_dill_enabled(True)``
# to support pickling lambdas if its ever truly necessary.


class DurationFilter:
    """Callable, returns ``True`` if a cut's duration is in range [d_min, d_max] and ``False`` otherwise."""

    def __init__(self, d_min: float, d_max: float) -> None:
        self.d_min = d_min
        self.d_max = d_max

<<<<<<< HEAD
    def __call__(self, cut: Cut) -> bool:
        return self.d_min <= cut.duration <= self.d_max
=======
    def __call__(self, example) -> bool:
        if isinstance(example, Cut):
            return self.d_min <= example.duration <= self.d_max
        else:
            return True  # does not apply to text etc.


class TokenPerSecondFilter:
    """
    Callable, returns ``True`` if a cut's num_tokens (sum of len(tokens) for each supervision)
    is in range [tps_min, tps_max] and ``False`` otherwise.
    """

    def __init__(self, tps_min: float, tps_max: float) -> None:
        assert tps_min <= tps_max
        self.tps_min = tps_min
        self.tps_max = tps_max
        self.enabled = tps_min > 0 or tps_max < float("inf")

    def __call__(self, example) -> bool:
        if not isinstance(example, Cut) or not self.enabled:
            return True  # pass-through for non-audio examples.
        tps = _measure_tps(example)
        return self.tps_min <= tps <= self.tps_max


def _measure_tokens(cut: Cut) -> int:
    if hasattr(cut, "tokenized_prompted_transcript"):
        return len(cut.tokenized_prompted_transcript)  # tokenized with prompt formatter
    supervisions_with_tokens = [s for s in cut.supervisions if hasattr(s, "tokens")]
    assert len(supervisions_with_tokens) > 0, (
        "Cannot measure tokens-per-second with untokenized supervisions. "
        "Did you forget to provide the tokenizer argument to get_lhotse_dataloader_from_config() method?"
    )
    return sum(len(s.tokens) for s in supervisions_with_tokens)


def _measure_tps(cut: Cut) -> float:
    num_tokens = _measure_tokens(cut)
    return num_tokens / cut.duration
>>>>>>> d12fbbd3


def _normalize_loudness(cuts: CutSet, db_norm: float) -> CutSet:
    return cuts.normalize_loudness(target=db_norm, mix_first=False)


def _merge_supervisions(cuts: CutSet) -> CutSet:
    return cuts.merge_supervisions()

<<<<<<< HEAD
class ResamplingTransform:
    """Converts the input example with probability p to narrowband (default: 8kHz) and resamples back to the original sampling rate."""

    def __init__(self, sampling_rate, resampling_rate=8000, p=0.5, seed=0):
        self.sampling_rate = sampling_rate
        self.resampling_rate = resampling_rate
        self.p = p
        self.seed = seed
        self.rng = None

    def __call__(self, cut):
        self._maybe_init_rng()
        if self.rng.uniform(0.0, 1.0) > self.p:
            return cut
        return cut.resample(self.resampling_rate).resample(self.sampling_rate)

    def _maybe_init_rng(self):
        if self.rng is None:
            self.rng = random.Random(lhotse_resolve_seed(self.seed))
=======

def _flatten_alt_text(cut) -> list:
    ans = [cut]
    if not isinstance(cut, Cut) or cut.custom is None or cut.custom.get("alt_text") is None:
        return ans
    cut = cut.move_to_memory(audio_format="wav")  # performs I/O once and holds audio in memory from now on
    # Popping to ease eyesight on debug.
    paired_text = cut.custom.pop("alt_text")
    for data in paired_text.values():
        # Copy to avoid lazy dataloading issues
        data = data.copy()
        text_instance = cut.map_supervisions(lambda s: fastcopy(s, text=data["text"], language=data["lang"]))
        text_instance.custom = {"text": data.pop("text"), "lang": data.pop("lang"), **data}
        ans.append(text_instance)
    return ans


def maybe_set_cuda_expandable_segments(enabled: bool):
    """
    Configures PyTorch memory allocator to expand existing allocated segments
    instead of re-allocating them when tensor shape grows.
    This can help speed up the training when sequence length and/or batch size change often,
    and makes GPU more robust towards OOM.

    See here for more details:
    https://pytorch.org/docs/stable/notes/cuda.html#optimizing-memory-usage-with-pytorch-cuda-alloc-conf
    """
    if enabled and torch.cuda.is_available():
        if (
            (value := os.environ.get("PYTORCH_CUDA_ALLOC_CONF")) is not None
            and len(value) > 0
            and "expandable_segments:True" not in value
        ):
            warnings.warn(
                "You have set PYTORCH_CUDA_ALLOC_CONF without expandable_segments:True option. We're setting that option anyway. To disable it, set cuda_expandable_segments=False in NeMo dataloader configuration."
            )

        try:
            torch.cuda.memory._set_allocator_settings("expandable_segments:True")
        except RuntimeError:
            logging.info(
                "Failed to set expandable_segments:True for PyTorch CUDA allocator. You may get training speed improvements if you enable this"
            )


def _select_channel(cut, channel_selector: int | str) -> list:
    if isinstance(channel_selector, int):
        channel_idx = channel_selector
    elif isinstance(channel_selector, str):
        if channel_selector in cut.custom:
            channel_idx = cut.custom[channel_selector]
        else:
            raise ValueError(f"Channel selector {channel_selector} not found in cut.custom")

    if channel_idx >= cut.num_channels:
        raise ValueError(
            f"Channel index {channel_idx} is larger than the actual number of channels {cut.num_channels}"
        )

    if cut.num_channels == 1:
        # one channel available and channel_idx==0
        return cut
    else:
        # with_channels only defined on MultiCut
        return cut.with_channels(channel_idx)
>>>>>>> d12fbbd3
<|MERGE_RESOLUTION|>--- conflicted
+++ resolved
@@ -17,22 +17,13 @@
 import warnings
 from dataclasses import dataclass
 from functools import partial
-<<<<<<< HEAD
-from typing import Any, Callable, Optional
-=======
 from typing import Any, Optional, Sequence, TypeVar, Union
->>>>>>> d12fbbd3
 
 import numpy as np
 import torch
-<<<<<<< HEAD
-from lhotse import CutSet
-from lhotse.cut import Cut
-=======
 from lhotse import CutSet, RecordingSet
 from lhotse.cut import Cut
 from lhotse.cut.text import TextExample, TextPairExample
->>>>>>> d12fbbd3
 from lhotse.dataset import (
     CutConcatenate,
     DynamicBucketingSampler,
@@ -41,16 +32,12 @@
     ReverbWithImpulseResponse,
     make_worker_init_fn,
 )
-<<<<<<< HEAD
-from omegaconf import DictConfig, ListConfig, OmegaConf
-=======
 from lhotse.dataset.dataloading import resolve_seed
 from lhotse.dataset.sampling.base import SamplingConstraint, TimeConstraint, TokenConstraint
 from lhotse.dataset.sampling.dynamic_bucketing import FixedBucketBatchSizeConstraint
 from lhotse.lazy import LazyFlattener
 from lhotse.utils import fastcopy, fix_random_seed
 from omegaconf import DictConfig, OmegaConf
->>>>>>> d12fbbd3
 
 from nemo.collections.common.data.lhotse.cutset import guess_parse_cutset, read_cutset_from_config
 from nemo.collections.common.prompts.fn import get_prompt_format_fn
@@ -109,11 +96,7 @@
     sample_rate: int = 16000
     min_duration: float | None = -1
     max_duration: float | None = float("inf")
-<<<<<<< HEAD
-    seed: int | str = "randomized"  # int | "randomized" | "trng"; the latter two are lazily resolved by Lhotse in dloading worker processes
-=======
     seed: int | str = 0
->>>>>>> d12fbbd3
     num_workers: int = 0
     pin_memory: bool = False
     channel_selector: int | str | None = None
@@ -216,20 +199,6 @@
     # Resample as a safeguard; it's a no-op when SR is already OK
     cuts = cuts.resample(config.sample_rate)
 
-<<<<<<< HEAD
-    # Duration filtering, same as native NeMo dataloaders.
-    cuts = cuts.filter(DurationFilter(config.min_duration, config.max_duration))
-
-    # 2. Optional augmentations.
-    # 2.a. Noise mixing.
-    if config.noise_path is not None and 0 <= config.noise_mix_prob <= 1:
-        noise_snr = config.noise_snr
-        if isinstance(noise_snr, ListConfig):
-            noise_snr = list(noise_snr)            
-        noise = CutSet.from_file(config.noise_path)
-        cuts = cuts.mix(
-            cuts=noise, snr=noise_snr, mix_prob=config.noise_mix_prob, seed="trng", random_mix_offset=True
-=======
     # Expands cuts if multiple translations are provided.
     cuts = CutSet(LazyFlattener(cuts.map(_flatten_alt_text, apply_fn=None)))
 
@@ -264,7 +233,6 @@
             mix_prob=config.noise_mix_prob,
             seed=config.shard_seed,
             random_mix_offset=True,
->>>>>>> d12fbbd3
         )
 
     # 2.b. On-the-fly speed perturbation.
@@ -405,8 +373,6 @@
             sampler = sampler.map(partial(_normalize_loudness, db_norm=config.db_norm))
         if config.concatenate_merge_supervisions:
             sampler = sampler.map(_merge_supervisions)
-<<<<<<< HEAD
-=======
 
     if config.rir_enabled:
         sampler = sampler.map(
@@ -416,7 +382,6 @@
                 randgen=random.Random(seed),
             )
         )
->>>>>>> d12fbbd3
 
     # 4. Creating dataloader.
     if is_tarred:
@@ -447,8 +412,6 @@
     return dloader
 
 
-<<<<<<< HEAD
-=======
 def determine_bucket_duration_bins(config):
     if config.bucket_duration_bins is not None:
         # Bucket duration bins are provided: just use them.
@@ -477,7 +440,6 @@
         return None
 
 
->>>>>>> d12fbbd3
 def make_structured_with_schema_warnings(config: DictConfig) -> DictConfig:
     """
     Checks the schema and fills missing default option values.
@@ -500,8 +462,6 @@
     return OmegaConf.merge(default, config)
 
 
-<<<<<<< HEAD
-=======
 @dataclass
 class MultimodalSamplingConstraint(SamplingConstraint):
     # how many seconds of audio is a text token worth; balances audio to text ratio in a mini-batch
@@ -647,7 +607,6 @@
     return example
 
 
->>>>>>> d12fbbd3
 # The helper callables below exist to avoid passing lambdas into lhotse CutSet map/filter methods.
 # Lambdas are not serializable across processes by pickle.
 # Note: lhotse offers LHOTSE_DILL_ENABLED=1 and ``lhotse.lazy.set_dill_enabled(True)``
@@ -661,10 +620,6 @@
         self.d_min = d_min
         self.d_max = d_max
 
-<<<<<<< HEAD
-    def __call__(self, cut: Cut) -> bool:
-        return self.d_min <= cut.duration <= self.d_max
-=======
     def __call__(self, example) -> bool:
         if isinstance(example, Cut):
             return self.d_min <= example.duration <= self.d_max
@@ -705,7 +660,6 @@
 def _measure_tps(cut: Cut) -> float:
     num_tokens = _measure_tokens(cut)
     return num_tokens / cut.duration
->>>>>>> d12fbbd3
 
 
 def _normalize_loudness(cuts: CutSet, db_norm: float) -> CutSet:
@@ -715,27 +669,6 @@
 def _merge_supervisions(cuts: CutSet) -> CutSet:
     return cuts.merge_supervisions()
 
-<<<<<<< HEAD
-class ResamplingTransform:
-    """Converts the input example with probability p to narrowband (default: 8kHz) and resamples back to the original sampling rate."""
-
-    def __init__(self, sampling_rate, resampling_rate=8000, p=0.5, seed=0):
-        self.sampling_rate = sampling_rate
-        self.resampling_rate = resampling_rate
-        self.p = p
-        self.seed = seed
-        self.rng = None
-
-    def __call__(self, cut):
-        self._maybe_init_rng()
-        if self.rng.uniform(0.0, 1.0) > self.p:
-            return cut
-        return cut.resample(self.resampling_rate).resample(self.sampling_rate)
-
-    def _maybe_init_rng(self):
-        if self.rng is None:
-            self.rng = random.Random(lhotse_resolve_seed(self.seed))
-=======
 
 def _flatten_alt_text(cut) -> list:
     ans = [cut]
@@ -800,5 +733,4 @@
         return cut
     else:
         # with_channels only defined on MultiCut
-        return cut.with_channels(channel_idx)
->>>>>>> d12fbbd3
+        return cut.with_channels(channel_idx)