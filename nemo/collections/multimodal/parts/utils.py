# Copyright (c) 2023, NVIDIA CORPORATION.  All rights reserved.
#
# Licensed under the Apache License, Version 2.0 (the "License");
# you may not use this file except in compliance with the License.
# You may obtain a copy of the License at
#
#     http://www.apache.org/licenses/LICENSE-2.0
#
# Unless required by applicable law or agreed to in writing, software
# distributed under the License is distributed on an "AS IS" BASIS,
# WITHOUT WARRANTIES OR CONDITIONS OF ANY KIND, either express or implied.
# See the License for the specific language governing permissions and
# limitations under the License.
import os
import tempfile
from typing import Any, Callable, Tuple

import numpy as np
import torch
from omegaconf import DictConfig, OmegaConf, open_dict
from PIL import Image
from pytorch_lightning import Trainer
from pytorch_lightning.plugins.environments import TorchElasticEnvironment
from transformers import CLIPImageProcessor, SiglipImageProcessor

<<<<<<< HEAD
from nemo.collections.nlp.modules.common.megatron.megatron_init import fake_initialize_model_parallel
from nemo.collections.nlp.parts.nlp_overrides import NLPDDPStrategy, NLPSaveRestoreConnector
=======
from nemo.collections.multimodal.data.clip.augmentations.augmentations import image_transform
from nemo.collections.multimodal.data.neva.neva_dataset import process_image
from nemo.collections.nlp.modules.common.megatron.megatron_init import fake_initialize_model_parallel
from nemo.collections.nlp.parts.nlp_overrides import NLPDDPStrategy, NLPFSDPStrategy, NLPSaveRestoreConnector
>>>>>>> d12fbbd3
from nemo.collections.nlp.parts.peft_config import PEFT_CONFIG_MAP
from nemo.collections.nlp.parts.utils_funcs import torch_dtype_from_precision
from nemo.utils import AppState, logging
from nemo.utils.model_utils import inject_model_parallel_rank
<<<<<<< HEAD
=======

try:
    import decord
except Exception:
    logging.warning("The package `decord` was not installed in this environment.")
>>>>>>> d12fbbd3

try:
    from megatron.core import dist_checkpointing

    HAVE_MEGATRON_CORE = True

except (ImportError, ModuleNotFoundError):

    HAVE_MEGATRON_CORE = False


def numpy_to_pil(images):
    """
    Convert a numpy image or a batch of images to a PIL image.
    """
    if images.ndim == 3:
        images = images[None, ...]
    images = (images * 255).round().astype("uint8")
    pil_images = [Image.fromarray(image) for image in images]

    return pil_images


def randn_like(x, generator=None):
    return torch.randn(x.shape, dtype=x.dtype, device=x.device, generator=generator)


def extend_instance(obj, mixin):
    """Apply mixins to a class instance after creation"""
    base_cls = obj.__class__
    base_cls_name = obj.__class__.__name__
    obj.__class__ = type(
        base_cls_name, (mixin, base_cls), {}
    )  # mixin needs to go first for our forward() logic to work


def getattr_recursive(obj, att):
    """
    Return nested attribute of obj
    Example: getattr_recursive(obj, 'a.b.c') is equivalent to obj.a.b.c
    """
    if att == "":
        return obj
    i = att.find(".")
    if i < 0:
        return getattr(obj, att)
    else:
        return getattr_recursive(getattr(obj, att[:i]), att[i + 1 :])


def setattr_recursive(obj, att, val):
    """
    Set nested attribute of obj
    Example: setattr_recursive(obj, 'a.b.c', val) is equivalent to obj.a.b.c = val
    """
    if "." in att:
        obj = getattr_recursive(obj, ".".join(att.split(".")[:-1]))
    setattr(obj, att.split(".")[-1], val)


def apply_with_stopping_condition(module, apply_fn, apply_condition=None, stopping_condition=None, **other_args):
    if stopping_condition(module):
        return
    if apply_condition(module):
        apply_fn(module, **other_args)
    for child in module.children():
        apply_with_stopping_condition(
            child, apply_fn, apply_condition=apply_condition, stopping_condition=stopping_condition, **other_args
        )


def load_nemo_model_weights(nemo_path, sharded_state_dict=None):
    """
    Shared method to load model weights from a given nemo_path.
    """
    if torch.cuda.is_available():
        map_location = torch.device('cuda')
    else:
        map_location = torch.device('cpu')

    save_restore_connector = NLPSaveRestoreConnector()
    cwd = os.getcwd()
    app_state = AppState()
    is_dist_ckpt = False

    with tempfile.TemporaryDirectory() as tmpdir:
        try:
            if os.path.isfile(nemo_path):
                save_restore_connector._unpack_nemo_file(path2file=nemo_path, out_folder=tmpdir)
            else:
                tmpdir = nemo_path
            os.chdir(tmpdir)
            if app_state.model_parallel_size is not None and app_state.model_parallel_size > 1:
                model_weights = save_restore_connector._inject_model_parallel_rank_for_ckpt(
                    tmpdir, save_restore_connector.model_weights_ckpt
                )
            else:
                model_weights = os.path.join(tmpdir, save_restore_connector.model_weights_ckpt)

            state_dict = save_restore_connector._load_state_dict_from_disk(model_weights, map_location=map_location)

            # distributed checkpointing
            if state_dict is None and sharded_state_dict is not None:

                is_dist_ckpt = True
                checkpoint = dict(state_dict=sharded_state_dict)

                tmp_model_weights_ckpt = os.path.join(tmpdir, save_restore_connector.model_weights_ckpt)
                tmp_model_weights_dir = os.path.splitext(tmp_model_weights_ckpt)[0]
                assert os.path.isdir(tmp_model_weights_dir), f'Expected {tmp_model_weights_dir} to be a directory.'
                checkpoint = dist_checkpointing.load(
                    sharded_state_dict=checkpoint,
                    checkpoint_dir=tmp_model_weights_dir,
                )
                state_dict = checkpoint["state_dict"]

        finally:
            os.chdir(cwd)

    return state_dict, is_dist_ckpt


def setup_trainer_and_models_for_inference(
    model_provider: Any,
    cfg: DictConfig,
    model_cfg_modifier: Callable,
):
    """
    Set up a trainer and NeMo model for inference.

    Args:
        model_provider (Any): An object that provides the NeMo model.
        cfg (DictConfig): The configuration dictionary, containing the
            necessary settings for the trainer and the models.
        model_cfg_modifier (Callable): A function that modifies the model
            configuration for inference.

    Returns:
        Tuple[Trainer, Any]: A tuple containing the trainer and the model.
    """

    # Check if we need to use the TorchElasticEnvironment plugin for the trainer.
    plugins = []
    if cfg.get('cluster_type', None) == 'BCP':
        plugins.append(TorchElasticEnvironment())

    # Use the NLPDDPStrategy for the distributed data parallel strategy.
    # We don't use DDP for async grad allreduce and don't find unused parameters.
    strategy = NLPDDPStrategy(
        no_ddp_communication_hook=True,
        find_unused_parameters=False,
    )

    # Set up the trainer with the specified plugins and strategy.
    trainer = Trainer(plugins=plugins, strategy=strategy, **cfg.trainer)

    # Create the NLPSaveRestoreConnector object for model saving and restoring.
    save_restore_connector = NLPSaveRestoreConnector()

    models = []
    for single_model_cfg in cfg.models:
        if not single_model_cfg.restore_from_path:
            continue
        if single_model_cfg.restore_from_path.endswith(".nemo"):
            # Set the model_extracted_dir attribute if the restore path is a directory.
            if os.path.isdir(single_model_cfg.restore_from_path):
                save_restore_connector.model_extracted_dir = single_model_cfg.restore_from_path

            # Restore the model configuration from the specified path and modify it for inference.
            model_cfg = model_provider.restore_from(
                restore_path=single_model_cfg.restore_from_path,
                trainer=trainer,
                save_restore_connector=save_restore_connector,
                return_config=True,
            )
            with open_dict(model_cfg):
                model_cfg_modifier(model_cfg)  # modify the configuration for inference

            # Restore the model from the specified path and configuration, and set it up for inference.
            model = model_provider.restore_from(
                restore_path=single_model_cfg.restore_from_path,
                trainer=trainer,
                override_config_path=model_cfg,
                save_restore_connector=save_restore_connector,
                strict=True,
            )
            models.append(model)

        elif single_model_cfg.restore_from_path.endswith(".ckpt"):
            logging.warning(
                "Loading from .ckpt checkpoint for inference is experimental! It doesn't support models with model parallelism!"
            )

            model = model_provider.load_from_checkpoint(
                single_model_cfg.restore_from_path,
                hparams_file=cfg.model.get("hparams_file"),
                trainer=trainer,
            )
            models.append(model)

        else:
            raise ValueError(f"Unrecognized checkpoint type: {single_model_cfg.restore_from_path}")

    # initialize apex DDP strategy
    def dummy():
        return

    if trainer.strategy.launcher is not None:
        trainer.strategy.launcher.launch(dummy, trainer=trainer)
    trainer.strategy.setup_environment()

    models = [model.cuda() for model in models]  # move the model to the GPU
    for model in models:
        model.eval().requires_grad_(False)  # set the model to evaluation mode and disable gradients

    # Return the trainer and model objects.
    return trainer, models


def setup_trainer_and_model_for_inference(
    model_provider: Any,
    cfg: DictConfig,
    model_cfg_modifier: Callable,
) -> Tuple[Trainer, Any]:
    """
    Set up a trainer and NeMo model for inference.

    Args:
        model_provider (Any): An object that provides the NeMo model.
        cfg (DictConfig): The configuration dictionary, containing the
            necessary settings for the trainer and the model.
        model_cfg_modifier (Callable): A function that modifies the model
            configuration for inference.

    Returns:
        Tuple[Trainer, Any]: A tuple containing the trainer and the model.
    """

    # Check if we need to use the TorchElasticEnvironment plugin for the trainer.
    plugins = []
    plugins.append(TorchElasticEnvironment())

    # Use the NLPDDPStrategy for the distributed data parallel strategy.
    # We don't use DDP for async grad allreduce and don't find unused parameters.
    if not cfg.model.get('fsdp', False):
        logging.info("FSDP is False, using DDP strategy.")
        strategy = NLPDDPStrategy(
            no_ddp_communication_hook=True,
            find_unused_parameters=False,
        )
    else:
        logging.info("Using FSDP strategy.")
        strategy = NLPFSDPStrategy(
            limit_all_gathers=cfg.model.get('fsdp_limit_all_gathers', True),
            sharding_strategy=cfg.model.get('fsdp_sharding_strategy', 'full'),
            cpu_offload=cfg.model.get('fsdp_cpu_offload', True),
            grad_reduce_dtype=cfg.model.get('fsdp_grad_reduce_dtype', 32),
            precision=cfg.trainer.precision,
            # use_orig_params=cfg.model.inductor,
            set_buffer_dtype=cfg.get('fsdp_set_buffer_dtype', None),
        )

    # Set up the trainer with the specified plugins and strategy.
    trainer = Trainer(plugins=plugins, strategy=strategy, **cfg.trainer)

    # Create the NLPSaveRestoreConnector object for model saving and restoring.
    save_restore_connector = NLPSaveRestoreConnector()
    if cfg.model.restore_from_path is not None:
        if cfg.model.restore_from_path.endswith(".nemo") or os.path.isdir(cfg.model.restore_from_path):
            # Set the model_extracted_dir attribute if the restore path is a directory.
            if os.path.isdir(cfg.model.restore_from_path):
                save_restore_connector.model_extracted_dir = cfg.model.restore_from_path

            # Restore the model configuration from the specified path and modify it for inference.
            model_cfg = model_provider.restore_from(
                restore_path=cfg.model.restore_from_path,
                trainer=trainer,
                save_restore_connector=save_restore_connector,
                return_config=True,
            )
            with open_dict(model_cfg):
                model_cfg_modifier(model_cfg)  # modify the configuration for inference

            # Restore the model from the specified path and configuration, and set it up for inference.
            model = model_provider.restore_from(
                restore_path=cfg.model.restore_from_path,
                trainer=trainer,
                override_config_path=model_cfg,
                save_restore_connector=save_restore_connector,
                strict=True,
            )

        elif cfg.model.restore_from_path.endswith(".ckpt"):
            logging.warning(
                "Loading from .ckpt checkpoint for inference is experimental! It doesn't support models with model parallelism!"
            )

            model = model_provider.load_from_checkpoint(
                cfg.model.restore_from_path,
                hparams_file=cfg.model.get("hparams_file"),
                trainer=trainer,
            )

    else:
        # load a model from scratch
        logging.warning("Loading a model from scratch for inference. Tread carefully.")
        model = model_provider(cfg=cfg.model, trainer=trainer)

    # initialize apex DDP strategy
    def dummy():
        return

    if trainer.strategy.launcher is not None:
        trainer.strategy.launcher.launch(dummy, trainer=trainer)
    trainer.strategy.setup_environment()

    model = model.cuda()  # move the model to the GPU
    model.eval().requires_grad_(False)  # set the model to evaluation mode and disable gradients

    # Return the trainer and model objects.
    return trainer, model


def create_neva_model_and_processor(cfg):
    from nemo.collections.multimodal.models.multimodal_llm.neva.neva_model import MegatronNevaModel

    plugins = []
    if cfg.get('cluster_type', None) == 'BCP':
        plugins.append(TorchElasticEnvironment())
    # trainer required for restoring model parallel models
    trainer = Trainer(plugins=plugins, strategy=NLPDDPStrategy(), **cfg.trainer)

    assert (
        cfg.trainer.devices * cfg.trainer.num_nodes
        == cfg.tensor_model_parallel_size * cfg.pipeline_model_parallel_size
    ), "devices * num_nodes should equal tensor_model_parallel_size * pipeline_model_parallel_size"

    if cfg.neva_model_file:
        save_restore_connector = NLPSaveRestoreConnector()
        if os.path.isdir(cfg.neva_model_file):
            save_restore_connector.model_extracted_dir = cfg.neva_model_file

        neva_cfg = MegatronNevaModel.restore_from(
            restore_path=cfg.neva_model_file,
            trainer=trainer,
            return_config=True,
            save_restore_connector=save_restore_connector,
        )
        OmegaConf.set_struct(neva_cfg, True)
        with open_dict(neva_cfg):
            neva_cfg.sequence_parallel = False
            neva_cfg.activations_checkpoint_granularity = None
            neva_cfg.activations_checkpoint_method = None
            neva_cfg.precision = trainer.precision
            neva_cfg.mm_cfg.llm.from_pretrained = cfg.get('base_model_file', None)
            neva_cfg.apply_rope_fusion = False
<<<<<<< HEAD
=======
            neva_cfg.fp8 = False
            neva_cfg.tensor_model_parallel_size = cfg.tensor_model_parallel_size
            neva_cfg.pipeline_model_parallel_size = cfg.pipeline_model_parallel_size
>>>>>>> d12fbbd3
        #    neva_cfg.mm_cfg.vision_encoder.from_pretrained = None

        model = MegatronNevaModel.restore_from(
            restore_path=cfg.neva_model_file,
            trainer=trainer,
            override_config_path=neva_cfg,
            save_restore_connector=save_restore_connector,
        )
        if neva_cfg.get('peft') is not None:
            peft_cfg_cls = PEFT_CONFIG_MAP[neva_cfg.peft.peft_scheme]
            if peft_cfg_cls is not None:
                model.load_adapters(cfg.neva_model_file, peft_cfg_cls(neva_cfg))

    elif cfg.checkpoint_dir:
        app_state = AppState()
        if cfg.tensor_model_parallel_size > 1 or cfg.pipeline_model_parallel_size > 1:
            app_state.model_parallel_size = cfg.tensor_model_parallel_size * cfg.pipeline_model_parallel_size
            app_state.tensor_model_parallel_size = cfg.tensor_model_parallel_size
            app_state.pipeline_model_parallel_size = cfg.pipeline_model_parallel_size
            (
                app_state.tensor_model_parallel_rank,
                app_state.pipeline_model_parallel_rank,
                app_state.expert_model_parallel_rank,
                app_state.model_parallel_size,
                app_state.data_parallel_size,
                app_state.pipeline_model_parallel_split_rank,
                app_state.virtual_pipeline_model_parallel_rank,
            ) = fake_initialize_model_parallel(
                world_size=app_state.model_parallel_size,
                rank=trainer.global_rank,
                tensor_model_parallel_size_=cfg.tensor_model_parallel_size,
                pipeline_model_parallel_size_=cfg.pipeline_model_parallel_size,
                pipeline_model_parallel_split_rank_=cfg.pipeline_model_parallel_split_rank,
            )
        checkpoint_path = inject_model_parallel_rank(os.path.join(cfg.checkpoint_dir, cfg.checkpoint_name))
        # TODO: This wont work properly (We need to set model.llm.from_pretrained model.vision.from_pretrained to nul)
        model = MegatronNevaModel.load_from_checkpoint(checkpoint_path, hparams_file=cfg.hparams_file, trainer=trainer)
    else:
        raise ValueError("need at least a nemo file or checkpoint dir")

    model.freeze()

    # Have to turn off activations_checkpoint_method for inference
    try:
        model.model.language_model.encoder.activations_checkpoint_method = None
    except AttributeError:
        pass
    try:
        model.model.module.language_model.encoder.activations_checkpoint_method = None
    except AttributeError:
        pass

    def image_processor(maybe_image_path):
        if isinstance(maybe_image_path, str):
            image = Image.open(maybe_image_path).convert('RGB')
        else:
            image = maybe_image_path

        processor = (
            model.model.module.image_processor if hasattr(model.model, "module") else model.model.image_processor
        )
        image = process_image(processor, image, neva_cfg.data.image_aspect_ratio)
        if neva_cfg.precision in [16, '16', '16-mixed']:
            media = image.type(torch.float16)
        elif neva_cfg.precision in [32, '32', '32-true']:
            media = image.type(torch.float32)
        else:
            media = image.type(torch.bfloat16)

        return media.unsqueeze(dim=0).unsqueeze(dim=0).unsqueeze(dim=0)

    # add video processor for video neva
    def video_processor(maybe_video_path):

        if isinstance(maybe_video_path, str):
            vr = decord.VideoReader(maybe_video_path)
            if neva_cfg.data.splice_single_frame == 'first':
                frames = [Image.fromarray(vr[0].asnumpy()).convert('RGB')]
            elif neva_cfg.data.splice_single_frame == 'middle':
                frames = [Image.fromarray(vr[len(vr) // 2].asnumpy()).convert('RGB')]
            elif neva_cfg.data.splice_single_frame == 'last':
                frames = [Image.fromarray(vr[-1].asnumpy()).convert('RGB')]
            else:
                if neva_cfg.data.num_frames == -1:
                    frames = [Image.fromarray(frame.asnumpy()).convert('RGB') for frame in vr]
                else:
                    num_frames = min(len(vr), neva_cfg.data.num_frames)
                    indices = np.linspace(0, len(vr) - 1, num_frames, dtype=int)
                    frames = [Image.fromarray(vr[i].asnumpy()).convert('RGB') for i in indices]
                    while len(frames) < neva_cfg.data.num_frames:
                        frames.append(frames[-1])
        else:
            frames = maybe_video_path

        processor = (
            model.model.module.image_processor if hasattr(model.model, "module") else model.model.image_processor
        )
        # support single video inference
        if neva_cfg.data.image_aspect_ratio == 'keep':
            max_hw, min_hw = max(frames.size), min(frames.size)
            aspect_ratio = max_hw / min_hw
            max_len, min_len = 448, 224
            shortest_edge = int(min(max_len / aspect_ratio, min_len))
            frames = processor.preprocess(
                frames, return_tensors='pt', do_center_crop=False, size={"shortest_edge": shortest_edge}
            )['pixel_values']
        elif neva_cfg.data.image_aspect_ratio == 'pad':

            def expand2square(pil_img, background_color):
                width, height = pil_img.size
                if width == height:
                    return pil_img
                elif width > height:
                    result = Image.new(pil_img.mode, (width, width), background_color)
                    result.paste(pil_img, (0, (width - height) // 2))
                    return result
                else:
                    result = Image.new(pil_img.mode, (height, height), background_color)
                    result.paste(pil_img, ((height - width) // 2, 0))
                    return result

            frames = [expand2square(frame, tuple(int(x * 255) for x in processor.image_mean)) for frame in frames]
            frames = processor.preprocess(frames, return_tensors='pt')['pixel_values']
        else:
            frames = processor.preprocess(frames, return_tensors='pt')['pixel_values']

        media_tensors = frames.type(torch_dtype_from_precision(neva_cfg.precision))
        return media_tensors.unsqueeze(dim=0).unsqueeze(dim=0)

    return model, image_processor, video_processor


def create_image_processor(mm_cfg):
    if mm_cfg.vision_encoder.get("from_hf", False):
        from transformers import AutoConfig

        config = AutoConfig.from_pretrained(mm_cfg.vision_encoder.from_pretrained)
        if config.architectures[0] == "CLIPVisionModel" or config.architectures[0] == "CLIPModel":
            image_processor = CLIPImageProcessor.from_pretrained(
                mm_cfg.vision_encoder.from_pretrained, torch_dtype=torch.bfloat16
            )
        elif config.architectures[0] == "SiglipVisionModel" or config.architectures[0] == "SiglipModel":
            image_processor = SiglipImageProcessor.from_pretrained(
                mm_cfg.vision_encoder.from_pretrained, torch_dtype=torch.bfloat16
            )
        else:
            raise (ValueError("Currently only support CLIPImageProcessor and SiglipImageProcessor from Huggingface"))

        crop_size = mm_cfg.vision_encoder.get("crop_size")
        if hasattr(image_processor, 'crop_size') and crop_size is not None:
            assert crop_size == (
                image_processor.crop_size['height'],
                image_processor.crop_size['width'],
            ), f"Crop size {crop_size} does not match the HuggingFace CLIP model's crop size {(image_processor.crop_size['height'], image_processor.crop_size['width'])}"

    else:
        # Corresponds to MegatronCLIPModel
        crop_size = mm_cfg.get("crop_size", (224, 224))
        image_processor = image_transform(
            crop_size,
            is_train=False,
            mean=None,
            std=None,
        )
    return image_processor<|MERGE_RESOLUTION|>--- conflicted
+++ resolved
@@ -23,27 +23,19 @@
 from pytorch_lightning.plugins.environments import TorchElasticEnvironment
 from transformers import CLIPImageProcessor, SiglipImageProcessor
 
-<<<<<<< HEAD
-from nemo.collections.nlp.modules.common.megatron.megatron_init import fake_initialize_model_parallel
-from nemo.collections.nlp.parts.nlp_overrides import NLPDDPStrategy, NLPSaveRestoreConnector
-=======
 from nemo.collections.multimodal.data.clip.augmentations.augmentations import image_transform
 from nemo.collections.multimodal.data.neva.neva_dataset import process_image
 from nemo.collections.nlp.modules.common.megatron.megatron_init import fake_initialize_model_parallel
 from nemo.collections.nlp.parts.nlp_overrides import NLPDDPStrategy, NLPFSDPStrategy, NLPSaveRestoreConnector
->>>>>>> d12fbbd3
 from nemo.collections.nlp.parts.peft_config import PEFT_CONFIG_MAP
 from nemo.collections.nlp.parts.utils_funcs import torch_dtype_from_precision
 from nemo.utils import AppState, logging
 from nemo.utils.model_utils import inject_model_parallel_rank
-<<<<<<< HEAD
-=======
 
 try:
     import decord
 except Exception:
     logging.warning("The package `decord` was not installed in this environment.")
->>>>>>> d12fbbd3
 
 try:
     from megatron.core import dist_checkpointing
@@ -400,12 +392,9 @@
             neva_cfg.precision = trainer.precision
             neva_cfg.mm_cfg.llm.from_pretrained = cfg.get('base_model_file', None)
             neva_cfg.apply_rope_fusion = False
-<<<<<<< HEAD
-=======
             neva_cfg.fp8 = False
             neva_cfg.tensor_model_parallel_size = cfg.tensor_model_parallel_size
             neva_cfg.pipeline_model_parallel_size = cfg.pipeline_model_parallel_size
->>>>>>> d12fbbd3
         #    neva_cfg.mm_cfg.vision_encoder.from_pretrained = None
 
         model = MegatronNevaModel.restore_from(
