# Copyright (c) 2021, NVIDIA CORPORATION.  All rights reserved.
#
# Licensed under the Apache License, Version 2.0 (the "License");
# you may not use this file except in compliance with the License.
# You may obtain a copy of the License at
#
#     http://www.apache.org/licenses/LICENSE-2.0
#
# Unless required by applicable law or agreed to in writing, software
# distributed under the License is distributed on an "AS IS" BASIS,
# WITHOUT WARRANTIES OR CONDITIONS OF ANY KIND, either express or implied.
# See the License for the specific language governing permissions and
# limitations under the License.

import os
from functools import partial
from itertools import chain
from typing import Any, Optional

import numpy as np
import torch
import torch.nn.functional as F
from einops import rearrange, reduce, repeat
from omegaconf import DictConfig, ListConfig
from pkg_resources import packaging
from pytorch_lightning.trainer.trainer import Trainer
from transformers import CLIPVisionModel, SiglipVisionModel

from nemo.collections.common.parts.utils import extend_instance
from nemo.collections.multimodal.data.neva.conversation import DEFAULT_IM_END_TOKEN, DEFAULT_IM_START_TOKEN
from nemo.collections.multimodal.data.neva.neva_dataset import (
    DataCollatorForSupervisedDataset,
    NevaPackedSeqDatatset,
    make_supervised_data_module,
)
from nemo.collections.multimodal.models.vision_language_foundation.clip.megatron_clip_models import (
    CLIPVisionTransformer,
    MegatronCLIPModel,
)
from nemo.collections.multimodal.parts.utils import create_image_processor, load_nemo_model_weights
from nemo.collections.nlp.data.language_modeling.megatron.base_dataset_utils import (
    get_datasets_weights_and_num_samples,
)
from nemo.collections.nlp.data.language_modeling.megatron.blendable_dataset import BlendableDataset
from nemo.collections.nlp.data.language_modeling.megatron.data_samplers import MegatronPretrainingSampler
from nemo.collections.nlp.models.language_modeling.megatron.gpt_model import GPTModel
from nemo.collections.nlp.models.language_modeling.megatron_gpt_model import MegatronGPTModel, get_specs
from nemo.collections.nlp.models.nlp_model import NLPModel
from nemo.collections.nlp.modules.common.megatron.adapters.parallel_adapters import (
    AdapterName,
    MultimodalProjectorAdapterConfig,
)
from nemo.collections.nlp.modules.common.megatron.utils import (
    average_losses_across_data_parallel_group,
    get_iterator_k_split,
)
from nemo.collections.nlp.modules.common.text_generation_utils import (
    generate,
    get_computeprob_response,
    get_default_length_params,
    get_default_sampling_params,
    megatron_neva_generate,
)
from nemo.collections.nlp.modules.common.transformer.text_generation import LengthParam, OutputType, SamplingParam
from nemo.collections.nlp.parts.mixins.multimodal_adapter_mixins import MultimodalAdapterModelMixin
from nemo.collections.nlp.parts.utils_funcs import get_last_rank
from nemo.collections.vision.data.megatron.data_samplers import MegatronVisionPretrainingRandomSampler
from nemo.core import adapter_mixins
from nemo.core.classes.common import PretrainedModelInfo
from nemo.utils import logging

try:
    from megatron.core import InferenceParams, dist_checkpointing, parallel_state, tensor_parallel
    from megatron.core.dist_checkpointing.dict_utils import dict_list_map_inplace
    from megatron.core.dist_checkpointing.mapping import LocalNonpersitentObject, ShardedObject
    from megatron.core.models.gpt import GPTModel as MCoreGPTModel
    from megatron.core.pipeline_parallel.schedules import get_forward_backward_func
    from megatron.core.transformer.utils import make_sharded_tensors_for_checkpoint

    HAVE_MEGATRON_CORE = True

except (ImportError, ModuleNotFoundError):

    HAVE_MEGATRON_CORE = False

try:
    from megatron.core.num_microbatches_calculator import get_num_microbatches

except (ImportError, ModuleNotFoundError):
    logging.warning("Megatron num_microbatches_calculator not found, using Apex version.")
    from apex.transformer.pipeline_parallel.utils import get_num_microbatches


def skip_fp8_load(x):
    if isinstance(x, ShardedObject) and 'fused_attention' in x.key and '_extra_state' in x.key:
        x = LocalNonpersitentObject(x.data)  # use the FP8 state from initialization, not from ckpt
    return x


class FrozenCLIPVisionTransformer(CLIPVisionTransformer):
    """Frozen version of CLIPVisionTransformer"""

    def __init__(self, model_cfg, model_parallel_config, pre_process=True, post_process=True):
        super().__init__(
            model_cfg,
            model_parallel_config,
            pre_process=pre_process,
            post_process=post_process,
            skip_head=True,
        )
        self.frozen = False
        self.dtype = self.config.params_dtype

    def train(self, mode):
        if self.frozen:
            return self

        super().train(mode)
        return self

    def forward(self, input):
        assert self.training == False
        hidden_states = self.backbone(input)
        # Do not add header after backbone
        return hidden_states

    def freeze(self) -> None:
        for param in self.parameters():
            param.requires_grad = False

        self.eval()
        self.frozen = True


class NevaWordEmbeddingMixin(torch.nn.Module, adapter_mixins.AdapterModuleMixin):
    """
    A mixin class for integrating vision-based embeddings into language models.

    This class extends the functionality of a language model to include vision-based embeddings
    by integrating a vision encoder. It allows the language model to process media inputs
    alongside text inputs.
    """

    def init_vision(
        self,
        vision_encoder,
        media_start_id,
        media_end_id,
        vision_select_layer=-1,
        vision_select_feature="patch",
        class_token_length=1,
        use_im_start_end=False,
    ):
        self.vision_encoder = vision_encoder
        self.from_hf = isinstance(vision_encoder, CLIPVisionModel) or isinstance(vision_encoder, SiglipVisionModel)
        self.media_start_id = media_start_id
        self.media_end_id = media_end_id
        self.class_token_length = class_token_length
        self.use_im_start_end = use_im_start_end
        self.vision_select_layer = vision_select_layer
        self.vision_select_feature = vision_select_feature
        self.media = None
        self.set_accepted_adapter_types([MultimodalProjectorAdapterConfig._target_])

    def set_media(self, media):
        self.media = media

    def forward(self, input_ids, **kwargs):
        media = self.media  # avoid changing the signature of embedding forward function

        # TODO: Refactor replace_media_embedding to account for MCore's embedding communication optimization
        # https://github.com/NVIDIA/Megatron-LM/commit/ee423e7 changes the way we handle embeddings with sequence parallelism
        # When using reduce_scatter_embeddings, word_embedding_tensor is now in the following shape: [sequence/tp, batch_size, hidden_size]
        # replace_media_embedding currently expects [batch_size, sequence, hidden_size]

        # Check if reduce_scatter_embeddings is enabled in the embedding forward function
        apply_reduce_scatter = getattr(self, 'reduce_scatter_embeddings', False)

        # Set reduce_scatter_embeddings to false to keep words_embedding's
        # tensor dimesion the same for replace_media_embedding
        if apply_reduce_scatter:
            self.reduce_scatter_embeddings = False

        words_embeddings = super().forward(input_ids, **kwargs)
        words_embeddings = self.replace_media_embeddings(input_ids, words_embeddings, media)

        # Scatter embeddings back to each TP rank if reduce_scatter_embeddings is enabled
        if apply_reduce_scatter:
            words_embeddings = self._apply_reduce_scatter(words_embeddings)
            self.reduce_scatter_embeddings = True

        return words_embeddings

    def _apply_reduce_scatter(self, embeddings):
        embeddings = embeddings.transpose(0, 1).contiguous()
        return tensor_parallel.mappings.scatter_to_sequence_parallel_region(embeddings)

    def encode_vision_x(self, vision_x: torch.Tensor):
        """
        Compute media tokens from vision input by passing it through vision encoder and conditioning language model.
        Args:
            vision_x (torch.Tensor): Vision input
                shape (B, T_img, F, C, H, W)
                Images in the same chunk are collated along T_img, and frames are collated along F
                Currently only F=1 is supported (single-frame videos)

        rearrange code based on https://github.com/dhansmair/flamingo-mini
        """

        assert vision_x.ndim == 6, "vision_x should be of shape (b, T_img, F, C, H, W)"
        b, T, F = vision_x.shape[:3]

        vision_x = rearrange(vision_x, "b T F c h w -> (b T F) c h w")
        vision_x = vision_x.to(self.vision_encoder.dtype)
        with torch.no_grad():
            if self.from_hf:
                vision_x = self.vision_encoder(vision_x, output_hidden_states=True)
                vision_x = vision_x.hidden_states[self.vision_select_layer]
            else:
                self.vision_encoder.backbone.transformer.return_select_layer = self.vision_select_layer
                vision_x = self.vision_encoder(vision_x)
        vision_x = rearrange(vision_x, "(b T F) v d -> b T F v d", b=b, T=T, F=F)
        if self.vision_select_feature == "patch":
            vision_x = vision_x[:, :, :, self.class_token_length :]
        elif self.vision_select_feature != "cls_patch":
            raise ValueError(f"Unsupported vision_select_feature {self.vision_select_feature}")
        assert self.is_adapter_available(), "Cannot find multimodal vision adapter!"
        vision_connector = self.get_adapter_module(AdapterName.MULTIMODAL_PROJECTOR_ADAPTER)
        vision_x = vision_connector(vision_x)
        return vision_x

    def replace_media_embeddings(self, input_ids, inputs_embeds, media):
        if media is None:
            return inputs_embeds
        batch_size, sequence_length, hidden_size = inputs_embeds.shape

        # calculate media features without gradients
        media_features = self.encode_vision_x(media)  # b T F S(eq) H(idden)
        num_images_per_sample = media_features.size(1)
        num_patches = media_features.size(3) * media_features.size(2)
        # flatten patches
        media_features = media_features.view(batch_size, -1, hidden_size)

        # create an indices matrix used in torch.scatter
        padded_media_indices = torch.ones(
            (batch_size, num_images_per_sample), dtype=torch.long, device=input_ids.device
        )
        padded_media_indices *= sequence_length
        for idx, input_id in enumerate(input_ids):
            media_end_positions = torch.where(input_id == self.media_end_id)[0]
            if self.use_im_start_end:
                # locate the first media token positions
                padded_media_indices[idx, : len(media_end_positions)] = media_end_positions - num_patches
                assert (
                    input_id[padded_media_indices[idx, : len(media_end_positions)] - 1] == self.media_start_id
                ).all()
            else:
                padded_media_indices[idx, : len(media_end_positions)] = media_end_positions - num_patches + 1
                assert (input_id[padded_media_indices[idx, : len(media_end_positions)]] == self.media_start_id).all()

        # use indices to create a span
        padded_media_indices = padded_media_indices.unsqueeze(-1) + torch.arange(
            num_patches, device=padded_media_indices.device
        ).repeat(*padded_media_indices.shape, 1)
        padded_media_indices = padded_media_indices.reshape(batch_size, -1)
        padded_media_indices = repeat(padded_media_indices, 'b s -> b s h', h=hidden_size)

        # concat placeholder
        updated_input_embeds = torch.cat(
            (inputs_embeds, torch.zeros((batch_size, num_patches, hidden_size), device=inputs_embeds.device)), dim=1
        )
        updated_input_embeds = updated_input_embeds.type(media_features.dtype)
        # scatter media_features
        updated_input_embeds.scatter_(1, padded_media_indices, media_features)

        # chop off placeholder
        updated_input_embeds = updated_input_embeds[:, :sequence_length]

        return updated_input_embeds

    def sharded_state_dict(self, prefix: str = '', sharded_offsets: tuple = (), **kwargs):
        sharded_state_dict = super().sharded_state_dict(prefix=prefix, sharded_offsets=sharded_offsets, **kwargs)

        state_dict = self.state_dict(prefix='', keep_vars=True)
        state_dict.pop('weight')
        # duplicate everything else
        sharded_state_dict.update(make_sharded_tensors_for_checkpoint(state_dict, prefix=prefix))
        return sharded_state_dict


class LitaWordEmbeddingMixin(NevaWordEmbeddingMixin):
    def init_lita(
        self,
        lita_video_arch: str,
        visual_token_format: str = "v1",
        use_media_start_end: bool = False,
        sample_frames: int = 4,
    ):
        """_summary_

        Args:
            lita_video_arch (str): ['temporal_spatial_pool', 'temporal_spatial', 'temporal_all_resolution']
            visual_token_format (str, optional): default to 'v1', other option ["v1", "im_vid_start_end"]
                v1: no video_start_id and video_end_id, video tokens are inserted between fast/slow (temporal/spatial) tokens
                im_vid_start_end: video start and end tokens are inserted before and after temporal tokens
                                  image start and end tokens are inserted before and after spatial tokens
            use_media_start_end (bool, optional):
                whether media start and media end is used in input_ids, Defaults to False.
                Notice, when it is false, the media_start_id and media_end_id will play as an placeholder
                input_ids = [..., media_start_id, t1, t2, t3...., media_end_id, ...]
                use_media_start_end = False
                    we will replace the tokens including and between: [media_start_id, ... media_end_id]
                use_media_start_end = True
                    we will replace the tokens between: (media_start_id, ... media_end_id)
            num_frames (int, optional): number of frames to sample from the video, default to 4
        """
        self.lita_video_arch = lita_video_arch
        self.visual_token_format = visual_token_format
        self.use_media_start_end = use_media_start_end
        self.sample_frames = sample_frames

    def add_lita_layer(self, media_features):
        """_summary_

        Args:
            media_features (torch.Tensor):
                feature after encoded by vision encoder
                shape: Batch, T (number of images), S (num patches), H (hidden  size)
        Returns:
            tokens (torch.Tensor):
                shape: Batch, T + M, D (hidden size)
        """

        b, T, S, H = media_features.shape
        tokens = media_features
        if self.lita_video_arch == 'temporal_spatial_pool':
            pool_size = 2
            h = w = int(np.sqrt(S))
            selected_frames = np.round(np.linspace(0, tokens.shape[1] - 1, pool_size * pool_size)).astype(int)
            s_tokens = tokens[:, selected_frames, ...]
            s_tokens = rearrange(s_tokens, 'b t (h w) d -> (b t) d h w', h=h, w=w)
            s_tokens = F.avg_pool2d(s_tokens, kernel_size=pool_size)
            s_tokens = rearrange(s_tokens, '(b t) d h w -> b (t h w) d', b=b)  # B, M, D
            t_tokens = reduce(tokens, 'b t s d -> b t d', 'mean')
            # tokens = torch.cat([t_tokens, s_tokens], dim=1)  # B, T + M, D
            return t_tokens, s_tokens
        elif self.lita_video_arch == 'temporal_spatial':
            t_tokens = reduce(tokens, 'b t s d -> b t d', 'mean')
            s_tokens = reduce(tokens, 'b t s d -> b s d', 'mean')
            # tokens = torch.cat([t_tokens, s_tokens], dim=1)  # B, T + M, D
            return t_tokens, s_tokens
        elif self.lita_video_arch == 'temporal_all_resolution':
            idx = np.round(np.linspace(0, tokens.shape[1] - 1, self.sample_frames)).astype(int)
            im_features = tokens[:, idx, ...]  # B, num_frames, S, D
            # im_tokens = im_features.view(b, -1, H) # flatten the B, num_frames * S, D
            im_tokens = im_features
            vid_tokens = reduce(tokens, 'b t s d -> b t d', 'mean')
            # s and t tokens have been changed position
            return im_tokens, vid_tokens
        else:
            raise ValueError(f"Unknown video architecture: {self.lita_video_arch}")

    def replace_media_embeddings(self, input_ids, inputs_embeds, media):
        """_summary_

        Args:
            input_ids (torch.tensor): The input token ids [B, T]
            words_embeddings (torch.tensor): The input embeddings [B, T, D]
            media (torch.Tensor): Vision input
                shape (B, T_img, F, C, H, W)
        """
        if input_ids.shape[1] == 1:
            return inputs_embeds

        if media is None:
            return inputs_embeds
        if type(media) is list:
            raise NotImplementedError("dynamic length of videos not supported yet, only fixed length of videos now")
        # 1, 1, num_frames, 3, 244, 244
        media_features = self.encode_vision_x(media)  # B T F S(eq) H(idden)
        B, T, F, S, H = media_features.shape
        assert T == 1, "multiple videos per sample not supported yet"
        media_features = media_features.squeeze(1)
        t_tokens, s_tokens = self.add_lita_layer(media_features)  # B, T, D & B, M, D
        T = t_tokens.shape[1]
        M = s_tokens.shape[1]
        inputs_embeds = inputs_embeds.clone()
        for idx, input_id in enumerate(input_ids):
            media_start_position = torch.where(input_id == self.media_start_id)[0]
            media_end_position = torch.where(input_id == self.media_end_id)[0]
            if self.visual_token_format != 'im_vid_start_end':
                assert len(media_start_position) == 1, "Only 1 video per sample supported"
                assert len(media_end_position) == 1, "Only 1 video per sample supported"

            media_start_position = media_start_position[0]
            media_end_position = media_end_position[-1]
            if self.use_media_start_end:
                # replace the tokens between media_start_id and media_end_id
                start, end = media_start_position + 1, media_end_position - 1
            else:
                # replace the tokens including and between media_start_id and media_end_id
                start, end = media_start_position, media_end_position

            if self.visual_token_format == 'v1':
                t_token_start, t_token_end = start, start + T
                s_token_start, s_token_end = start + T, start + T + M
                assert s_token_end == end + 1, "Token replacement error"
                inputs_embeds[idx, t_token_start:t_token_end] = t_tokens[idx]
                inputs_embeds[idx, s_token_start:s_token_end] = s_tokens[idx]
            elif self.visual_token_format == 'im_vid_start_end':  # v1.5 lita
                if not self.use_media_start_end:
                    # replace the media start and media end embedding with
                    # img_start and vid_end token embedding
                    inputs_embeds[idx, start] = inputs_embeds[idx, start + 1]
                    inputs_embeds[idx, end] = inputs_embeds[idx, end - 1]
                # TO DO: To optimize the below codes
                im_features, vid_features = t_tokens[idx], s_tokens[idx]
                # im_feature: num_frames * S, D
                emb_start = start + 1  # skip the img_start token
                num_frames, S, D = im_features.shape
                for i in range(num_frames):
                    inputs_embeds[idx, emb_start : emb_start + S] = im_features[i]
                    emb_start = emb_start + S + 2  # skip the img_end token and img_start token
                T = vid_features.shape[0]
                inputs_embeds[idx, emb_start : emb_start + T] = vid_features
                assert emb_start + T == end
            else:
                raise ValueError(f"Unsupported visual_token_format {self.visual_token_format}")
        return inputs_embeds


class NevaBaseModel:
    """
    Base class for a multimedia model integrating vision and language models.

    This class initializes and manages components for a multimodal model that combines vision and language models.
    It handles the integration of these models, loading weights, and freezing components based on configuration.
    """

    def __init__(
        self,
        mm_cfg,
        media_start_id,
        media_end_id,
        mcore_gpt,
        **kwargs,
    ):
        self.mm_cfg = mm_cfg
        self.media_start_id = media_start_id
        self.media_end_id = media_end_id
        self.mcore_gpt = mcore_gpt
        self.is_dist_ckpt = False
        if getattr(self, 'language_model', None) is not None:
            self.embedding = self.language_model.embedding

        if mm_cfg.llm.from_pretrained is not None:
            logging.info(f"Loading LLM weights from checkpoint {mm_cfg.llm.from_pretrained}")
            self.load_llm_weights(mm_cfg.llm.from_pretrained)
        if mm_cfg.llm.freeze:
            self.freeze_llm(mm_cfg)

        vision_encoder, self.image_processor = self.create_vision_encoder_and_processor(mm_cfg)

        # Monkey patch embedding
        if kwargs.get("pre_process", True):
            if not mm_cfg.get("use_lita", False):
                extend_instance(self.embedding.word_embeddings, NevaWordEmbeddingMixin)
            else:
                extend_instance(self.embedding.word_embeddings, LitaWordEmbeddingMixin)
                lita_conf = mm_cfg.get('lita', {})
                self.embedding.word_embeddings.init_lita(
                    lita_video_arch=lita_conf.get('lita_video_arch', 'temporal_spatial_pool'),
                    visual_token_format=lita_conf.get('visual_token_format', 'v1'),
                    use_media_start_end=mm_cfg.get('use_im_start_end', False),  # we need to make this clear
                    sample_frames=lita_conf.get('sample_frames', 4),
                )

            self.embedding.word_embeddings.init_vision(
                vision_encoder,
                media_start_id,
                media_end_id,
                vision_select_layer=mm_cfg.vision_encoder.get("vision_select_layer", -2),
                vision_select_feature=mm_cfg.vision_encoder.get("vision_select_feature", "patch"),
                class_token_length=mm_cfg.vision_encoder.get("class_token_length", 1),
                use_im_start_end=mm_cfg.get("use_im_start_end", False),
            )

    def create_vision_encoder_and_processor(self, mm_cfg):
        # Initialize vision encoder and freeze it
        if mm_cfg.vision_encoder.get("from_hf", False):
            from transformers import AutoConfig

            config = AutoConfig.from_pretrained(mm_cfg.vision_encoder.from_pretrained)
            if config.architectures[0] == "CLIPVisionModel" or config.architectures[0] == "CLIPModel":
                vision_encoder = CLIPVisionModel.from_pretrained(
                    mm_cfg.vision_encoder.from_pretrained,
                    torch_dtype=torch.bfloat16,
                ).cuda()
                vision_encoder = vision_encoder.to(torch.bfloat16)
                if mm_cfg.vision_encoder.freeze:
                    for param in vision_encoder.parameters():
                        param.requires_grad = False
                    vision_encoder = vision_encoder.eval()
            elif config.architectures[0] == "SiglipVisionModel" or config.architectures[0] == "SiglipModel":
                vision_encoder = SiglipVisionModel.from_pretrained(
                    mm_cfg.vision_encoder.from_pretrained,
                    torch_dtype=torch.bfloat16,
                ).cuda()
                vision_encoder = vision_encoder.to(torch.bfloat16)
                if mm_cfg.vision_encoder.freeze:
                    for param in vision_encoder.parameters():
                        param.requires_grad = False
                    vision_encoder = vision_encoder.eval()
            else:
                raise (ValueError("Currently only support CLIPVisionModel and SigLipVisionModel from Huggingface"))
        else:
            vision_cfg = MegatronCLIPModel.restore_from(
                mm_cfg.vision_encoder.from_pretrained, return_config=True
            ).vision
            vision_encoder = FrozenCLIPVisionTransformer(vision_cfg, self.config)
            self.load_vision_encoder_weights(vision_encoder, mm_cfg.vision_encoder.from_pretrained)
            if mm_cfg.vision_encoder.freeze:
                vision_encoder.freeze()

        image_processor = create_image_processor(mm_cfg)

        return vision_encoder, image_processor

    def freeze_llm(self, mm_cfg):
        raise NotImplementedError

    def _load_model_weights(self, nemo_path):
        """
        Shared method to load model weights from a given nemo_path.
        """
        sharded_state_dict = None
        if getattr(self, "sharded_state_dict", None) is not None:
            sharded_state_dict = self.sharded_state_dict(prefix="model.")
        # WAR: This is a temporary fix to skip loading FP8 parameters for Dot Product Attention
        # TODO(yuya): Check if this skip affecting fp8 native checkpoints loading
        dict_list_map_inplace(skip_fp8_load, sharded_state_dict)
        state_dict, self.is_dist_ckpt = load_nemo_model_weights(nemo_path, sharded_state_dict)

        return state_dict

    def load_vision_encoder_weights(self, vision_encoder, nemo_path):
        state_dict = self._load_model_weights(nemo_path)

        new_state_dict = {}
        for k, v in state_dict.items():
            if k.startswith("model.vision_encoder."):
                new_k = k.replace("model.vision_encoder.", "")
                new_state_dict[new_k] = v

        missing, unexpected = vision_encoder.load_state_dict(new_state_dict, strict=False)
        print(f"Restored from {nemo_path} with {len(missing)} missing and {len(unexpected)} unexpected keys")
        if len(missing) > 0:
            print(f"Missing Keys: {missing}")
        if len(unexpected) > 0:
            print(f"Unexpected Keys: {unexpected}")

    def load_llm_weights(self, nemo_path):
        state_dict = self._load_model_weights(nemo_path)

        new_state_dict = {}
        if self.is_dist_ckpt or self.mcore_gpt:
            for k, v in state_dict.items():
                new_k = k
                if k.startswith("model."):
                    new_k = k.replace("model.", "", 1)
                new_state_dict[new_k] = v
            self.load_state_dict(new_state_dict, strict=False)
        else:
            if (
                'model.language_model.embedding.word_embeddings.weight' in state_dict
                and state_dict['model.language_model.embedding.word_embeddings.weight'].shape[0]
                < self.embedding.word_embeddings.num_embeddings_per_partition
            ):
                state_dict = self.pad_word_embeddings(state_dict)

            for k, v in state_dict.items():
                if k.startswith("model.language_model."):
                    new_k = k.replace("model.language_model.", "", 1)
                    module_key, param_key = new_k.split(".", 1)
                    if module_key not in new_state_dict:
                        new_state_dict[module_key] = {}
                    new_state_dict[module_key][param_key] = v
            self.language_model.load_state_dict(new_state_dict, strict=False)
        print(f"Restored LLM weights from {nemo_path}.")

    def pad_word_embeddings(self, state_dict):
        assert (
            self.embedding.word_embeddings.num_embeddings
            == self.embedding.word_embeddings.num_embeddings_per_partition
        ), "Word embedding doesn't match the word embedding shape from checkpoint!"

        pad_length = (
            self.embedding.word_embeddings.num_embeddings
            - state_dict['model.language_model.embedding.word_embeddings.weight'].shape[0]
        )
        state_dict['model.language_model.embedding.word_embeddings.weight'] = F.pad(
            state_dict['model.language_model.embedding.word_embeddings.weight'], (0, 0, 0, pad_length)
        )

        if 'model.language_model.output_layer.weight' in state_dict:
            assert (
                state_dict['model.language_model.embedding.word_embeddings.weight'].shape
                == state_dict['model.language_model.output_layer.weight'].shape
            )
            state_dict['model.language_model.output_layer.weight'] = F.pad(
                state_dict['model.language_model.output_layer.weight'], (0, 0, 0, pad_length)
            )
        return state_dict


class MCoreNevaModel(MCoreGPTModel, NevaBaseModel):
    """
    A specialized version of NevaBaseModel integrated with MCoreGPTModel (Megatron Core Version GPTModel).

    This class combines the functionalities of MCoreGPTModel and NevaBaseModel,
    providing capabilities specific to the MCore GPT architecture within the multimodal framework.
    """

    def __init__(
        self,
        mm_cfg,
        media_start_id,
        media_end_id,
        mcore_gpt,
        **kwargs,
    ):
        MCoreGPTModel.__init__(self, **kwargs)
        NevaBaseModel.__init__(self, mm_cfg, media_start_id, media_end_id, mcore_gpt, **kwargs)

    def freeze_llm(self, mm_cfg):
        if parallel_state.is_pipeline_first_stage(ignore_virtual=True):
            embedding_parameters = self.embedding.parameters()
        else:
            embedding_parameters = {}
        if parallel_state.is_pipeline_last_stage(ignore_virtual=True):
            output_layer_parameters = self.output_layer.parameters()
        else:
            output_layer_parameters = {}

        for param in chain(
            embedding_parameters,
            self.decoder.parameters(),
            output_layer_parameters,
        ):
            param.requires_grad = False

    def forward(
        self,
        *args,
        **kwargs,
    ):
        media = kwargs.pop('media', None)
        if parallel_state.is_pipeline_first_stage(ignore_virtual=True):
            self.embedding.word_embeddings.set_media(media)
        return MCoreGPTModel.forward(self, *args, **kwargs)


class NevaModel(GPTModel, NevaBaseModel):
    """
    A specialized version of NevaBaseModel integrated with the NeMo GPTModel.

    This class merges the functionalities of GPTModel with NevaBaseModel, catering to the standard GPT architecture
    within the multimodal framework.
    """

    def __init__(
        self,
        mm_cfg,
        media_start_id,
        media_end_id,
        mcore_gpt,
        **kwargs,
    ):
        GPTModel.__init__(self, **kwargs)
        NevaBaseModel.__init__(self, mm_cfg, media_start_id, media_end_id, mcore_gpt, **kwargs)

    def freeze_llm(self, mm_cfg):
        for param in self.language_model.parameters():
            param.requires_grad = False

    def forward(
        self,
        *args,
        **kwargs,
    ):
        media = kwargs.pop('media', None)
        if parallel_state.is_pipeline_first_stage(ignore_virtual=True):
            self.embedding.word_embeddings.set_media(media)
        return GPTModel.forward(self, *args, **kwargs)


class MegatronNevaModel(MultimodalAdapterModelMixin, MegatronGPTModel):
    """
    Megatron Neva pretraining
    """

    def __init__(self, cfg: DictConfig, trainer: Trainer):
        super().__init__(cfg, trainer)
        self.init_neva_adapter()

    def init_neva_adapter(self):
        self.base_keys = self._get_all_keys()
        adapter_name = AdapterName.MULTIMODAL_PROJECTOR_ADAPTER
        adapter_cfg = MultimodalProjectorAdapterConfig(
            adapter_type=self.cfg.mm_cfg.get("mm_mlp_adapter_type", "linear"),
            in_features=self.cfg.mm_cfg.vision_encoder.hidden_size,
            out_features=self.cfg.hidden_size,
            bias=True,  # self.cfg.get("bias", False),
        )
        for name, module in self.named_modules():
            self._check_and_add_adapter(
                name,
                module,
                adapter_name,
                adapter_cfg,
                autocast_dtype=self.autocast_dtype if self.megatron_amp_O2 else None,
            )
        self.adapter_keys = self._get_all_keys() - self.base_keys
        if self.megatron_amp_O2:
            self.adapter_keys = set(key.replace("model.module.", "model.", 1) for key in self.adapter_keys)

    def model_provider_func(self, pre_process, post_process):
        """Model depends on pipeline paralellism."""

        model_type = self.cfg.mm_cfg.llm.get("model_type", "nvgpt")
        media_start_id = self.tokenizer.token_to_id(DEFAULT_IM_START_TOKEN[model_type])
        media_end_id = self.tokenizer.token_to_id(DEFAULT_IM_END_TOKEN[model_type])

        if self.mcore_gpt:
            if not parallel_state.is_initialized():

                def dummy():
                    return

                if self.trainer.strategy.launcher is not None:
                    self.trainer.strategy.launcher.launch(dummy, trainer=self.trainer)
                self.trainer.strategy.setup_environment()

            model = MCoreNevaModel(
                mm_cfg=self.cfg.mm_cfg,
                media_start_id=media_start_id,
                media_end_id=media_end_id,
                mcore_gpt=self.mcore_gpt,
                config=self.transformer_config,
                transformer_layer_spec=get_specs(
                    self.spec_name,
                    self.transformer_config,
                    self.transformer_engine,
                ),
                vocab_size=self.cfg.get('override_vocab_size', self.padded_vocab_size),
                max_sequence_length=self.cfg.get('encoder_seq_length', 512),
                pre_process=pre_process,
                post_process=post_process,
                parallel_output=True,
                share_embeddings_and_output_weights=self.cfg.get('share_embeddings_and_output_weights', True),
                position_embedding_type=self.cfg.get('position_embedding_type', 'learned_absolute'),
                rotary_percent=self.cfg.get('rotary_percentage', 1.0),
                seq_len_interpolation_factor=self.cfg.get('seq_len_interpolation_factor', None),
                rotary_base=self.cfg.get('rotary_base', 10000),
            )
        else:
            model = NevaModel(
                mm_cfg=self.cfg.mm_cfg,
                media_start_id=media_start_id,
                media_end_id=media_end_id,
                mcore_gpt=self.mcore_gpt,
                config=self.model_parallel_config,
                vocab_size=self.cfg.get('override_vocab_size', self.padded_vocab_size),
                hidden_size=self.cfg.hidden_size,
                max_position_embeddings=self.cfg.max_position_embeddings,
                num_layers=self.cfg.num_layers,
                num_attention_heads=self.cfg.num_attention_heads,
                apply_query_key_layer_scaling=self.cfg.get('apply_query_key_layer_scaling', True),
                kv_channels=self.cfg.get('kv_channels', None),
                ffn_hidden_size=self.cfg.ffn_hidden_size,
                num_tokentypes=0,
                parallel_output=True,
                pre_process=pre_process,
                post_process=post_process,
                init_method_std=self.cfg.get('init_method_std', 0.02),
                use_scaled_init_method=self.cfg.get('use_scaled_init_method', True),
                fp16_lm_cross_entropy=self.cfg.get('fp16_lm_cross_entropy', False),
                hidden_dropout=self.cfg.get('hidden_dropout', 0.1),
                attention_dropout=self.cfg.get('attention_dropout', 0.1),
                ffn_dropout=self.cfg.get('ffn_dropout', 0.0),
                precision=self.cfg.get('precision', 16),
                fp32_residual_connection=self.cfg.get('fp32_residual_connection', False),
                activations_checkpoint_granularity=self.cfg.get('activations_checkpoint_granularity', None),
                activations_checkpoint_method=self.cfg.get('activations_checkpoint_method', None),
                activations_checkpoint_num_layers=self.cfg.get('activations_checkpoint_num_layers', 1),
                activations_checkpoint_layers_per_pipeline=self.cfg.get(
                    'activations_checkpoint_layers_per_pipeline', None
                ),
                normalization=self.cfg.get('normalization', 'layernorm'),
                layernorm_epsilon=self.cfg.get('layernorm_epsilon', 1e-5),
                onnx_safe=self.cfg.get('onnx_safe', False),
                bias=self.cfg.get('bias', True),
                bias_activation_fusion=self.cfg.get('bias_activation_fusion', True),
                bias_dropout_add_fusion=self.cfg.get('bias_dropout_add_fusion', True),
                activation=self.cfg.get('activation', 'gelu'),
                headscale=self.cfg.get('headscale', False),
                transformer_block_type=self.cfg.get('transformer_block_type', 'pre_ln'),
                openai_gelu=self.cfg.get('openai_gelu', False),
                normalize_attention_scores=self.cfg.get('normalize_attention_scores', True),
                position_embedding_type=self.cfg.get('position_embedding_type', 'learned_absolute'),
                rotary_percentage=self.cfg.get('rotary_percentage', 1.0),
                share_embeddings_and_output_weights=self.cfg.get('share_embeddings_and_output_weights', True),
                attention_type=self.cfg.get('attention_type', 'multihead'),
                masked_softmax_fusion=self.cfg.get('masked_softmax_fusion', True),
                persist_layer_norm=self.cfg.get('persist_layer_norm', False),
                transformer_engine=self.cfg.get('transformer_engine', False),
                fp8=self.cfg.get('fp8', False),
                fp8_e4m3=self.cfg.get('fp8_e4m3', False),
                fp8_hybrid=self.cfg.get('fp8_hybrid', False),
                fp8_margin=self.cfg.get('fp8_margin', 0),
                fp8_interval=self.cfg.get('fp8_interval', 1),
                fp8_amax_history_len=self.cfg.get('fp8_amax_history_len', 1),
                fp8_amax_compute_algo=self.cfg.get('fp8_amax_compute_algo', 'most_recent'),
                reduce_amax=self.cfg.get('reduce_amax', True),
                use_emha=self.cfg.get('use_emha', False),
                ub_tp_comm_overlap=self.cfg.get('ub_tp_comm_overlap', False),
                use_flash_attention=self.cfg.get('use_flash_attention', False),
                megatron_legacy=self.cfg.get('megatron_legacy', False),
                seq_len_interpolation_factor=self.cfg.get('seq_len_interpolation_factor', None),
            )

        logging.info(
            f"Neva model initialized with {sum(p.numel() for p in model.parameters() if p.requires_grad)} trainable parameters"
        )

        return model

    def setup_optimizer_param_groups(self):
        """ModelPT override. Optimizer will get self._optimizer_param_groups"""
        if self.cfg.mm_cfg.llm.freeze:
            super().setup_optimizer_param_groups()
        else:
            MegatronGPTModel.setup_optimizer_param_groups(self)

        # TODO(yuya): Refactor the handling of distributed checkpoint optimizer state loading
        # With Pipeline Parallelism (PP) greater than 1, different stages might have varying lengths for `self._optimizer_param_groups`.
        # This inconsistency can lead to errors during the loading of distributed checkpoints.
        # As a temporary workaround, if `self._optimizer_param_groups` has less than 2 groups, add an empty parameter group marked as non-expert.
        if len(self._optimizer_param_groups) < 2 and not self.use_peft:
            self._optimizer_param_groups = (self._optimizer_param_groups[0], {'params': [], 'is_expert': False})

        # filter out params doesn't have grad
        for param_group in self._optimizer_param_groups:
            params_with_grad = [param for param in param_group['params'] if param.requires_grad]
            param_group['params'] = params_with_grad

        # set projection matrix and lora to two param groups with different LR
        if self.use_peft:
            assert len(self._optimizer_param_groups) == 1
            assert len(self.adapter_keys) == len(self._optimizer_param_groups[0]['params'])
            # Mapping from parameter objects to their names
            param_to_name = {
                param: name
                for name, param in self.model.named_parameters()
                if name or name.replace("model.module.", "model.", "1") in self.adapter_keys
            }
            # Match the parameters and separate them into two groups
            group1_params, group2_params = [], []
            for param in self._optimizer_param_groups[0]['params']:
                param_name = param_to_name.get(param)
                if 'mm_projector' in param_name:
                    group2_params.append(param)
                else:
                    group1_params.append(param)

            base_lr = self._cfg.optim.get('lr')
            mm_projector_lr_ratio = 0.1  # hard-coded ratio
            # Create two new optimizer param groups
            self._optimizer_param_groups = [
                {'params': group1_params, 'lr': base_lr},
                {'params': group2_params, 'lr': base_lr * mm_projector_lr_ratio},
            ]

    def forward(self, tokens, text_position_ids, attention_mask, labels, media=None):
        forward_args = {
            'input_ids': tokens,
            'position_ids': text_position_ids,
            'attention_mask': attention_mask,
            'labels': labels,
            'media': media,
        }
        if not self.mcore_gpt:
            forward_args['checkpoint_activations_all_layers'] = None

        output_tensor = self.model(**forward_args)
        return output_tensor

<<<<<<< HEAD
    def fwd_bwd_step(self, dataloader_iter, batch_idx, forward_only, first_val_step=None):
        return MegatronGPTModel.fwd_bwd_step(self, dataloader_iter, batch_idx, forward_only, first_val_step)
=======
    def fwd_bwd_step(self, dataloader_iter, forward_only, first_val_step=None):
        if parallel_state.get_pipeline_model_parallel_world_size() == 1:
            return MegatronGPTModel.fwd_bwd_step(self, dataloader_iter, forward_only, first_val_step)
        else:
            batch, _, _ = next(dataloader_iter)
            _, seq_length = batch['tokens'].shape
            batch_iter = get_iterator_k_split(batch, get_num_microbatches())

            # handle asynchronous grad reduction
            no_sync_func = None
            grad_sync_func = None
            param_sync_func = None
            if not forward_only and self.with_distributed_adam:
                no_sync_func = partial(
                    self._optimizer.no_sync,
                    greedy_grad_copy=self.megatron_amp_O2,
                )
                grad_sync_func = self.reduce_overlap_gradients
                param_sync_func = self.sync_overlap_parameters

            # pipeline schedules will get these from self.model.config
            for module in self.get_model_module_list():
                module.config.no_sync_func = no_sync_func
                module.config.grad_sync_func = grad_sync_func
                module.config.param_sync_func = param_sync_func

            # run forward and backwards passes for an entire global batch
            # we do this inside training_step to support pipeline parallelism
            fwd_bwd_function = get_forward_backward_func()
            # print(f"{torch.distributed.get_rank()}: {parallel_state.is_pipeline_last_stage()} {fwd_bwd_function}")

            # TODO @akhattar: add num_micro_batches_with_partial_activation_checkpoints when ready
            losses_reduced_per_micro_batch = fwd_bwd_function(
                forward_step_func=self.get_forward_output_and_loss_func(forward_only),
                data_iterator=self._make_data_iterator_list(batch_iter),
                model=self.model,
                num_microbatches=get_num_microbatches(),
                forward_only=forward_only,
                seq_length=seq_length,
                micro_batch_size=self.cfg.micro_batch_size,
                first_val_step=first_val_step,
            )

            # only the last stages of the pipeline return losses
            if losses_reduced_per_micro_batch:
                if (not forward_only) or self.cfg.data.get('validation_drop_last', True):
                    # average loss across micro batches
                    loss_tensors_list = [loss_reduced['avg'] for loss_reduced in losses_reduced_per_micro_batch]
                    loss_tensor = torch.concat(loss_tensors_list)
                    loss_mean = loss_tensor.mean()
                else:
                    # Get the total loss since micro batches sizes are not uniform
                    loss_sum_tensors_list = [
                        loss_sum['loss_sum_and_ub_size']
                        for loss_sum in losses_reduced_per_micro_batch
                        if loss_sum['loss_sum_and_ub_size'][1] > 0
                    ]
                    loss_sum = (
                        torch.vstack(loss_sum_tensors_list).sum(axis=0)
                        if len(loss_sum_tensors_list) > 0
                        else torch.tensor([0.0, 0.0]).cuda()
                    )
                    return loss_sum
            else:
                # we're not on the last pipeline stage so no losses
                if forward_only:
                    loss_mean = []
                else:
                    loss_mean = torch.tensor(0.0).cuda()

            return loss_mean
>>>>>>> d12fbbd3

    def training_step(self, dataloader_iter):
        """
        We pass the dataloader iterator function to the micro-batch scheduler.
        The input batch to each micro-batch is fetched using the dataloader function
        in the micro-batch fwd function.
        """
        return MegatronGPTModel.training_step(self, dataloader_iter)

    def get_forward_output_and_loss_func(self, validation_step=False, tuning=False):
        def loss_func(output_tensor, loss_mask):
            loss_for_ub = self.loss_func(loss_mask, output_tensor)
            if validation_step and not self.cfg.data.get('validation_drop_last', True):
                raise NotImplementedError(f"`validation_drop_last=False` is not implemented in Neva!")
            else:
                reduced_loss = average_losses_across_data_parallel_group([loss_for_ub])
                return loss_for_ub, dict(avg=reduced_loss[0].unsqueeze(0))

        def fwd_output_and_loss_func(dataloader_iter, model, checkpoint_activations_all_layers=None):
            batch = next(dataloader_iter)
            if isinstance(batch, tuple):
                batch = batch[0]
            if parallel_state.get_pipeline_model_parallel_world_size() == 1:
                for k in batch.keys():
                    if self.get_attention_mask_from_fusion:
                        batch[k] = batch[k].cuda(non_blocking=True) if k not in ['attention_mask'] else None
                    else:
                        batch[k] = batch[k].cuda(non_blocking=True)
            else:
                if parallel_state.is_pipeline_first_stage():
                    # First pipeline stage needs tokens, position_ids, and attention_mask
                    for k in batch.keys():
                        if self.get_attention_mask_from_fusion:
                            batch[k] = (
                                batch[k].cuda(non_blocking=True)
                                if k in ['tokens', 'position_ids', 'media', 'cu_seqlens']
                                else None
                            )
                        else:
                            batch[k] = (
                                batch[k].cuda(non_blocking=True)
                                if k in ['tokens', 'position_ids', 'attention_mask', 'media', 'cu_seqlens']
                                else None
                            )
                elif parallel_state.is_pipeline_last_stage():
                    # Last pipeline stage needs the labels, loss_mask, and attention_mask
                    for k in batch.keys():
                        if self.get_attention_mask_from_fusion:
                            batch[k] = (
                                batch[k].cuda(non_blocking=True)
                                if k in ['labels', 'loss_mask', 'cu_seqlens']
                                else None
                            )
                        else:
                            batch[k] = (
                                batch[k].cuda(non_blocking=True)
                                if k in ['labels', 'loss_mask', 'attention_mask', 'cu_seqlens']
                                else None
                            )
                else:
                    # Intermediate pipeline stage doesn't need any inputs
                    batch = {
                        k: None for k in ['tokens', 'position_ids', 'attention_mask', 'labels', 'media', 'loss_mask']
                    }

            forward_args = {
                'input_ids': batch['tokens'],
                'position_ids': batch['position_ids'],
                'attention_mask': batch['attention_mask'],
                'labels': batch['labels'],
                'media': batch.get('media', None),
            }
            if not self.mcore_gpt:
                if self.use_loss_mask:
                    forward_args['loss_mask'] = batch['loss_mask']
                forward_args['checkpoint_activations_all_layers'] = checkpoint_activations_all_layers
            else:
                if 'cu_seqlens' in batch:  # packed sequence
                    # these args are passed eventually into TEDotProductAttention.forward()
                    cu_seqlens = batch['cu_seqlens'].squeeze()  # remove batch size dimension (mbs=1)
                    max_seqlen = batch['max_seqlen'].squeeze() if 'max_seqlen' in batch else None

                    try:
                        from megatron.core.packed_seq_params import PackedSeqParams
                    except (ImportError, ModuleNotFoundError) as e:
                        mcore_version = packaging.version.Version(version('megatron-core'))
                        logging.error(
                            f"megatron-core v{mcore_version} does not support training with packed sequence. "
                            "Please use megatron-core >= 0.5.0, or set model.data.train_ds.packed_sequence=False"
                        )
                        raise e
                    forward_args['packed_seq_params'] = PackedSeqParams(
                        cu_seqlens_q=cu_seqlens,
                        cu_seqlens_kv=cu_seqlens,
                        max_seqlen_q=max_seqlen,
                        max_seqlen_kv=max_seqlen,
                        qkv_format='thd',
                    )

            output_tensor = model(**forward_args)

            return output_tensor, partial(loss_func, loss_mask=batch.get('loss_mask'))

        return fwd_output_and_loss_func

    def get_forward_output_only_func(self):
        def fwd_output_only_func(dataloader_iter, model):
            batch = next(dataloader_iter)
            if isinstance(batch, tuple):
                batch = batch[0]
            extra_arg = {}
            (
                tokens,
                attention_mask,
                position_ids,
                media,
                set_inference_key_value_memory,
                inference_max_sequence_len,
            ) = batch
            tokens = tokens.cuda()
            position_ids = position_ids.cuda()
            if attention_mask != None:
                attention_mask = attention_mask.cuda()
                attention_mask = attention_mask[0:1]
            if media is not None:
                media = media.cuda()
            labels = None
            if self.mcore_gpt:
                # if first step, then clear KV cache, otherwise reuse inference_paarms
                if set_inference_key_value_memory[0].item():
                    self.inference_params = InferenceParams(
                        max_batch_size=tokens.size(0), max_sequence_length=inference_max_sequence_len[0].item()
                    )
                extra_arg['inference_params'] = self.inference_params
            else:
                extra_arg['set_inference_key_value_memory'] = set_inference_key_value_memory[0].item()
                extra_arg['inference_max_sequence_len'] = inference_max_sequence_len[0].item()

            forward_args = {
                'input_ids': tokens,
                'position_ids': position_ids,
                'attention_mask': attention_mask,
                'labels': labels,
                'media': media,
            }
            if not self.mcore_gpt:
                forward_args['checkpoint_activations_all_layers'] = None
            output_tensor = model(**forward_args, **extra_arg)

            # Advance inference sequence offset.
            if self.inference_params:
                # if last stage, then (final) output is [b, s, h], otherwise it's [s, b, h]
                if parallel_state.is_pipeline_last_stage():
                    self.inference_params.sequence_len_offset += output_tensor.size(1)
                else:
                    self.inference_params.sequence_len_offset += output_tensor.size(0)

            def id_func(output_tensor):
                return output_tensor, {'logits': output_tensor}

            return output_tensor, id_func

        return fwd_output_only_func

    def validation_step(self, dataloader_iter):
        return MegatronGPTModel.validation_step(self, dataloader_iter)

    def on_validation_epoch_end(self):
        if not self.validation_step_outputs:
            return

        if parallel_state.is_pipeline_last_stage():
            # only the last pipeline parallel stages return loss with their batch size
            if self.cfg.data.get('validation_drop_last', True):
                averaged_loss = torch.stack(self.validation_step_outputs).mean()
            else:
                # Compute the avg loss by total_loss across all samples / total number of samples
                # total_loss_and_total_samples = torch.vstack(outputs).sum(axis=0)
                # avg_loss = total_loss_and_total_samples[0] / total_loss_and_total_samples[1]
                # averaged_loss = avg_loss.type(torch.float32).cuda()
                raise NotImplementedError("`validation_drop_last=False` is not supported!")
        else:
            averaged_loss = torch.tensor(0.0, dtype=torch.float32).cuda()

        # we can only log on one rank if it is rank zero so we broadcast from last rank
        torch.distributed.broadcast(averaged_loss, get_last_rank())
        self.log('val_loss', averaged_loss, prog_bar=True, rank_zero_only=True, batch_size=1)
        self.validation_step_outputs.clear()  # free memory

        return averaged_loss

    def on_validation_epoch_start(self):
        pass

    def test_step(self, batch, batch_idx):
        return self.validation_step(batch)

    def test_epoch_end(self, outputs):
        averaged_loss = average_losses_across_data_parallel_group(outputs)
        logging.info(f'test_loss: {averaged_loss[0]}')

    def loss_func(self, loss_mask, output_tensor):
        losses = output_tensor.float()
        loss_mask = loss_mask.view(-1).float()
        # TODO: add nemo version here
        loss = torch.sum(losses.view(-1) * loss_mask) / loss_mask.sum()  # sequence level nll
        return loss

    def setup(self, stage=None):
        """PTL hook that is executed after DDP spawns.
            We setup datasets here as megatron datasets require DDP to instantiate.
            See https://pytorch-lightning.readthedocs.io/en/latest/common/lightning_module.html#setup for more information.
        Args:
            stage (str, optional): Can be 'fit', 'validate', 'test' or 'predict'. Defaults to None.
        """
        num_parameters_on_device, total_num_parameters = self._get_total_params_across_model_parallel_groups_gpt_bert()

        logging.info(
            f'Pipeline model parallel rank: {parallel_state.get_pipeline_model_parallel_rank()}, '
            f'Tensor model parallel rank: {parallel_state.get_tensor_model_parallel_rank()}, '
            f'Number of model parameters on device: {num_parameters_on_device:.2e}. '
            f'Total number of model parameters: {total_num_parameters:.2e}.'
        )

        resume_checkpoint_path = self.trainer.ckpt_path
        if resume_checkpoint_path:
            init_consumed_samples = self._extract_consumed_samples_from_ckpt(resume_checkpoint_path)
        else:
            init_consumed_samples = 0
        self.init_consumed_samples = init_consumed_samples
        self.init_global_step = self.trainer.global_step

        rampup_batch_size = self.cfg.get('rampup_batch_size', None)
        if rampup_batch_size:
            start_batch_size = rampup_batch_size[0]
            batch_size_increment = rampup_batch_size[1]
            total_gpus_number = self.trainer.num_devices * self.trainer.num_nodes

            assert start_batch_size % (total_gpus_number) == 0, (
                'expected'
                ' start batch size ({}) to be divisible by total number of GPUs'
                ' ({})'.format(start_batch_size, total_gpus_number)
            )

            micro_batch_size = self.cfg.get('micro_batch_size', 1)
            tensor_model_parallel_size = self.cfg.get('tensor_model_parallel_size', 1)
            pipeline_model_parallel_size = self.cfg.get('pipeline_model_parallel_size', 1)
            total_data_parallel_size = total_gpus_number // (tensor_model_parallel_size * pipeline_model_parallel_size)

            assert batch_size_increment % (micro_batch_size * total_data_parallel_size) == 0, (
                'expected'
                ' batch size increment ({}) to be divisible by micro_batch_size ({}) times total data parallel size'
                ' ({})'.format(batch_size_increment, micro_batch_size, total_data_parallel_size)
            )

        if stage == 'predict':
            return
        else:
            # TODO: consider adding a ModelPT guard to check if model is being restored.
            # allowing restored models to optionally setup datasets
            self.build_train_valid_test_datasets()
            self.setup_training_data(self.cfg.data)
            self.setup_validation_data(self.cfg.data)
            self.setup_test_data(self.cfg.data)

        # when using pipeline model parallel the final stage need to initialize word embeddings
        if parallel_state.get_pipeline_model_parallel_world_size() > 1:
            if isinstance(self.model, list):
                for i, module in enumerate(self.model):
                    parallel_state.set_virtual_pipeline_model_parallel_rank(i)
                    if self.cfg.get('share_embeddings_and_output_weights', True):
                        module.sync_initial_word_embeddings()
                parallel_state.set_virtual_pipeline_model_parallel_rank(0)
            else:
                if self.cfg.get('share_embeddings_and_output_weights', True):
                    self.model.sync_initial_word_embeddings()

        if self.cfg.get('transformer_engine', False):
            self.setup_transformer_engine_tp_groups()

    def build_train_valid_test_datasets_blend(self):
        logging.info('Building Blending Neva datasets.')

        train_datasets = []
        valid_datasets = []

        data_cfg = self.cfg.data
        is_packed_sequence = data_cfg.get("packed_sequence", False)

        if is_packed_sequence:
            assert self.cfg.micro_batch_size == 1, "Micro batch size must be 1 if using packed sequence"

        # Check if concat_sampling_probabilities is properly set
        if data_cfg.get('concat_sampling_probabilities') is None or not isinstance(
            data_cfg.concat_sampling_probabilities, ListConfig
        ):
            raise ValueError(
                "concat_sampling_probabilities must be a ListConfig with the same number of entries as data_path."
            )

        if len(data_cfg.concat_sampling_probabilities) != len(data_cfg.data_path):
            raise ValueError(
                f"concat_sampling_probabilities must be of the same size as number of files from data path. "
                f"Provided size {len(data_cfg.concat_sampling_probabilities)}, number of datasets {len(data_cfg.data_path)}"
            )

        for each_file_from_path in data_cfg.data_path:
            if is_packed_sequence:
                train_dataset = NevaPackedSeqDatatset(
                    each_file_from_path, self.cfg.mm_cfg.vision_encoder.get("crop_size")
                )
                valid_dataset = NevaPackedSeqDatatset(
                    each_file_from_path, self.cfg.mm_cfg.vision_encoder.get("crop_size")
                )
            else:
                ds_dict = make_supervised_data_module(
                    tokenizer=self.tokenizer,
                    image_processor=(
                        self.model.module.image_processor
                        if hasattr(self.model, "module")
                        else self.model.image_processor
                    ),
                    model_cfg=self.cfg,
                    each_file_from_path=each_file_from_path,
                )
                train_dataset = ds_dict["train_dataset"]
                valid_dataset = ds_dict["eval_dataset"]

            train_datasets.append(train_dataset)
            valid_datasets.append(valid_dataset)

        # Create BlendableDataset for training
        if self.trainer.max_steps is None or self.trainer.max_steps <= 0:
            raise ValueError(f'Trainer max_steps must be set to a positive integer. Found {self.trainer.max_steps}')

        num_train_samples = self.trainer.max_steps * data_cfg.global_batch_size
        _, _, num_train_samples_per_dataset = get_datasets_weights_and_num_samples(
            data_prefix=[
                weight for pair in zip(data_cfg.concat_sampling_probabilities, data_cfg.data_path) for weight in pair
            ],
            num_samples=[num_train_samples],
        )
        num_train_samples_after_blend = sum([x[0] for x in num_train_samples_per_dataset])

        logging.info(f"Number of train datasets: {len(train_datasets)}")
        logging.info(f"Lengths of train datasets: {[len(ds) for ds in train_datasets]}")
        logging.info(f"Number of train datasets after blending: {num_train_samples_after_blend}")

        if is_packed_sequence:
            num_train_samples_after_blend = sum([len(ds) for ds in train_datasets])

        self._train_ds = BlendableDataset(
            datasets=train_datasets, weights=data_cfg.concat_sampling_probabilities, size=num_train_samples_after_blend
        )

        self._validation_ds = BlendableDataset(
            datasets=valid_datasets, weights=data_cfg.concat_sampling_probabilities, size=num_train_samples_after_blend
        )

        logging.info(f'Length of train dataset: {len(self._train_ds)}')
        logging.info(f'Length of validation dataset: {len(self._validation_ds)}')

        return self._train_ds, self._validation_ds

    def build_train_valid_test_datasets(self):
        logging.info('Building Neva datasets.')

        if isinstance(self.cfg.data.data_path, (list, ListConfig)):
            if len(self.cfg.data.data_path) > 1:
                # Only consider data blending if there are multiple dataset paths
                if self.cfg.data.get('concat_sampling_probabilities') is None:
                    logging.warning("No sampling probabilities provided. Defaulting to uniform sampling.")
                    self.cfg.data.concat_sampling_probabilities = [1 / len(self.cfg.data.data_path)] * len(
                        self.cfg.data.data_path
                    )
                else:
                    # Normalize the sampling probabilities if they don't sum to 1
                    total = sum(self.cfg.data.concat_sampling_probabilities)
                    if total != 1:
                        logging.warning(f"Concat_sampling_probabilities sum to {total}. Normalizing to sum to 1.")
                        self.cfg.data.concat_sampling_probabilities = [
                            prob / total for prob in self.cfg.data.concat_sampling_probabilities
                        ]
                return self.build_train_valid_test_datasets_blend()
            elif len(self.cfg.data.data_path) == 1:
                if self.cfg.data.concat_sampling_probabilities is not None:
                    logging.warning(
                        "Using sampling probabilities with a single dataset has no effect. Defaulting to None and not using blend dataset."
                    )
                    self.cfg.data.concat_sampling_probabilities = None
                self.cfg.data.data_path = self.cfg.data.data_path[0]
            else:
                raise ValueError("data_path must contain at least one valid path.")
        elif isinstance(self.cfg.data.data_path, str):
            pass
        else:
            raise TypeError("data_path must be a list of paths or a single string")

        if self.cfg.data.get("packed_sequence", False):
            assert self.cfg.micro_batch_size == 1, "Micro batch size must be 1 if using packed sequence"

            self._train_ds = NevaPackedSeqDatatset(
                self.cfg.data.data_path, self.cfg.mm_cfg.vision_encoder.get("crop_size")
            )
            self._validation_ds = NevaPackedSeqDatatset(
                self.cfg.data.data_path, self.cfg.mm_cfg.vision_encoder.get("crop_size")
            )
        else:
            ds_dict = make_supervised_data_module(
                tokenizer=self.tokenizer,
                image_processor=(
                    self.model.module.image_processor if hasattr(self.model, "module") else self.model.image_processor
                ),
                model_cfg=self.cfg,
            )
            self._train_ds = ds_dict["train_dataset"]
            self._validation_ds = ds_dict["eval_dataset"]
        return self._train_ds, self._validation_ds

    def build_pretraining_data_loader(
        self, dataset, consumed_samples, dataset_type=None, drop_last=True, pad_samples_to_global_batch_size=False
    ):
        """Buld dataloader given an input dataset."""

        logging.info(f'Building dataloader with consumed samples: {consumed_samples}')
        # Megatron sampler
        if parallel_state.get_pipeline_model_parallel_world_size() == 1:
            micro_batch_size = self.cfg.micro_batch_size
        else:
            micro_batch_size = self.cfg.global_batch_size // parallel_state.get_data_parallel_world_size()

        if hasattr(self.cfg.data, 'dataloader_type') and self.cfg.data.dataloader_type is not None:
            if self.cfg.data.dataloader_type == 'single':
                batch_sampler = MegatronPretrainingSampler(
                    total_samples=len(dataset),
                    consumed_samples=consumed_samples,
                    micro_batch_size=micro_batch_size,
                    data_parallel_rank=parallel_state.get_data_parallel_rank(),
                    data_parallel_size=parallel_state.get_data_parallel_world_size(),
                    drop_last=drop_last,
                    global_batch_size=self.cfg.global_batch_size,
                    pad_samples_to_global_batch_size=pad_samples_to_global_batch_size,
                )
            elif self.cfg.data.dataloader_type == 'cyclic':
                batch_sampler = MegatronVisionPretrainingRandomSampler(
                    dataset=dataset,
                    total_samples=len(dataset),
                    consumed_samples=consumed_samples,
                    micro_batch_size=micro_batch_size,
                    data_parallel_rank=parallel_state.get_data_parallel_rank(),
                    data_parallel_size=parallel_state.get_data_parallel_world_size(),
                    drop_last=self.cfg.get('drop_last', True),
                    data_sharding=False,
                )
            else:
                raise ValueError('cfg.data.dataloader_type must be "single" or "cyclic"')
        else:
            raise ValueError('cfg.data.dataloader_type not found. Must be "single" or "cyclic"')

        collate_func = DataCollatorForSupervisedDataset(self.cfg, self.tokenizer)
        return torch.utils.data.DataLoader(
            dataset,
            batch_sampler=batch_sampler,
            collate_fn=collate_func,
            num_workers=self.cfg.data.num_workers,
            pin_memory=True,
            persistent_workers=True if self.cfg.data.num_workers > 0 else False,
        )

    @classmethod
    def list_available_models(cls) -> Optional[PretrainedModelInfo]:
        """
        This method returns a list of pre-trained model which can be instantiated directly from NVIDIA's NGC cloud.
        Returns:
            List of available pre-trained models.
        """
        return None

    def setup_test_data(self, cfg):
        pass

    def get_keys_to_keep(self):
        keys_to_keep = list(self.adapter_keys)
        # TODO(yuya): maybe not hard-code vision_encoder keys here
        vision_encoder_keys = [k for k in self.base_keys if "vision_encoder" in k]
        llm_keys = [k for k in self.base_keys if "vision_encoder" not in k]
        if not self.cfg.mm_cfg.llm.freeze:
            keys_to_keep += llm_keys
        if not self.cfg.mm_cfg.vision_encoder.freeze:
            keys_to_keep += vision_encoder_keys
        return keys_to_keep

    def state_dict(self, destination=None, prefix='', keep_vars=False):
        # Get the original state dictionary
        original_state_dict = super().state_dict(destination=destination, prefix=prefix, keep_vars=keep_vars)
        keys_to_keep = self.get_keys_to_keep()
        new_state_dict = {k: original_state_dict[k] for k in keys_to_keep}
        return new_state_dict

    def load_state_dict(self, state_dict, strict=False):
        logging.warning('Loading state dict for MegatronNevaModel...')
        missing_keys, unexpected_keys = NLPModel.load_state_dict(self, state_dict, strict=False)

        if len(missing_keys) > 0:
            logging.warning('Missing keys were detected during the load. Please double check.')
            if len(missing_keys) > 10:
                logging.warning(f'Missing keys: {missing_keys[:10]} and {len(missing_keys) - 10} more.')
            else:
                logging.warning(f'Missing keys: {missing_keys}')
        if len(unexpected_keys) > 0:
            logging.critical('Unexpected keys were detected during the load. Please double check.')
            logging.critical(f'Unexpected keys: \n{unexpected_keys}')

    def on_load_checkpoint(self, checkpoint) -> None:
        """LightningModule hook:
        https://pytorch-lightning.readthedocs.io/en/stable/common/lightning_module.html#on-load-checkpoint
        """

        # mcore uses distributed checkpointing
        # FSDP supports the lagecy checkpointing or torch-FSDP-native sharded checkpointing
        if self.mcore_gpt and not self.use_fsdp:
            if 'state_dict' in checkpoint and checkpoint['state_dict']:
                for index, module in enumerate(self.get_model_module_list()):
                    if parallel_state.get_virtual_pipeline_model_parallel_world_size() is not None:
                        checkpoint_state_dict = checkpoint['state_dict'][f'model_{index}']
                    else:
                        checkpoint_state_dict = checkpoint['state_dict']
                    # checkpoint_state_dict has "model." but module does not so we need to remove it when loading
                    checkpoint_state_dict = {
                        key.replace('model.', ''): checkpoint_state_dict.pop(key)
                        for key in list(checkpoint_state_dict.keys())
                    }
                    module.load_state_dict(checkpoint_state_dict, strict=False)
            else:
                # when restoring a distributed checkpoint from a ptl checkpoint we need to defer loading the state_dict
                # see NLPModel.on_load_checkpoint
                checkpoint['state_dict'] = {}

        # legacy checkpointing for interleaved
        else:
            if isinstance(self.model, list):
                for i in range(len(self.model)):
                    parallel_state.set_virtual_pipeline_model_parallel_rank(i)
                    self.model[i].module.load_state_dict(checkpoint[f'model{i}'], strict=True)
                parallel_state.set_virtual_pipeline_model_parallel_rank(0)

    def sharded_state_dict(self, prefix: str = ''):
        if self.use_peft:
            return None

        original_sharded_state_dict = super().sharded_state_dict()
        keys_to_keep = self.get_keys_to_keep()
        new_sharded_state_dict = {k: original_sharded_state_dict[k] for k in keys_to_keep}
        return new_sharded_state_dict

    def predict_step(self, batch: Any, batch_idx: int, dataloader_idx: Optional[int] = None) -> Any:
        inference_config = self.get_inference_config()

        if inference_config is None:
            return None
        else:
            # need to overwrite some configuration, make it immutable
            image = os.path.join(inference_config['images_base_path'], batch['image'][0])
            prompt = batch['prompt'][0]
            inference_config = inference_config.copy()
            compute_logprob = inference_config['compute_logprob']
            if compute_logprob:
                inference_config['inputs'] = prompt
                inference_config['tokens_to_generate'] = 1
                inference_config['all_probs'] = True
                inference_config["add_BOS"] = False
                inference_config['greedy'] = True
                inference_config['image_list'] = image
                response = generate(self, **inference_config)
                compute_prob_response = get_computeprob_response(self.tokenizer, response, prompt)
                return compute_prob_response
            else:
                inference_config['inputs'] = prompt
                inference_config['image_list'] = image
                return generate(self, **inference_config)

    def generate(
        self,
        input_prompts,
        inference_config,
        length_params: LengthParam,
        sampling_params: SamplingParam = None,
    ) -> OutputType:

        # check whether the DDP is initialized
        if not parallel_state.is_initialized():

            def dummy():
                return

            if self.trainer.strategy.launcher is not None:
                self.trainer.strategy.launcher.launch(dummy, trainer=self.trainer)
            self.trainer.strategy.setup_environment()

        # set the default sampling params if it is None.
        # default do greedy sampling
        if sampling_params is None:
            sampling_params = get_default_sampling_params()

        # set the default length params if it is None.
        # default do greedy sampling
        if length_params is None:
            length_params = get_default_length_params()

        # Supports only one prompt at a time
        result = megatron_neva_generate(self.cuda(), input_prompts, length_params, sampling_params, inference_config)

        return result<|MERGE_RESOLUTION|>--- conflicted
+++ resolved
@@ -895,10 +895,6 @@
         output_tensor = self.model(**forward_args)
         return output_tensor
 
-<<<<<<< HEAD
-    def fwd_bwd_step(self, dataloader_iter, batch_idx, forward_only, first_val_step=None):
-        return MegatronGPTModel.fwd_bwd_step(self, dataloader_iter, batch_idx, forward_only, first_val_step)
-=======
     def fwd_bwd_step(self, dataloader_iter, forward_only, first_val_step=None):
         if parallel_state.get_pipeline_model_parallel_world_size() == 1:
             return MegatronGPTModel.fwd_bwd_step(self, dataloader_iter, forward_only, first_val_step)
@@ -970,7 +966,6 @@
                     loss_mean = torch.tensor(0.0).cuda()
 
             return loss_mean
->>>>>>> d12fbbd3
 
     def training_step(self, dataloader_iter):
         """
