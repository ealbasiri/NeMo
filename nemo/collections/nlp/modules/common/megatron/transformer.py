# coding=utf-8
# Copyright (c) 2020, NVIDIA CORPORATION.  All rights reserved.
#
# Licensed under the Apache License, Version 2.0 (the "License");
# you may not use this file except in compliance with the License.
# You may obtain a copy of the License at
#
#     http://www.apache.org/licenses/LICENSE-2.0
#
# Unless required by applicable law or agreed to in writing, software
# distributed under the License is distributed on an "AS IS" BASIS,
# WITHOUT WARRANTIES OR CONDITIONS OF ANY KIND, either express or implied.
# See the License for the specific language governing permissions and
# limitations under the License.

"""Transformer."""
import math

import torch
import torch.nn.functional as F
from apex.transformer import parallel_state, tensor_parallel
from apex.transformer.enums import AttnMaskType, AttnType, LayerType
from apex.transformer.functional.fused_softmax import FusedScaleMaskSoftmax
from apex.transformer.utils import divide as safe_divide

from nemo.collections.nlp.modules.common.megatron.fused_bias_dropout_add import (
    bias_dropout_add,
    bias_dropout_add_fused_inference,
    bias_dropout_add_fused_train,
)
from nemo.collections.nlp.modules.common.megatron.fused_bias_gelu import fused_bias_gelu
<<<<<<< HEAD
=======
from nemo.collections.nlp.modules.common.megatron.fused_layer_norm import get_layer_norm
>>>>>>> 66b5b07b
from nemo.collections.nlp.modules.common.megatron.module import MegatronModule
from nemo.collections.nlp.modules.common.megatron.utils import attention_mask_func, erf_gelu


""" We use the following notation throughout this file:
     h: hidden size
     n: number of attention heads
     p: number of model parallel partitions
     np: n/p
     hp: h/p
     hn: h/n
     b: batch size
     s: sequence length
     l: number of layers
    Transformer takes input of size [s, b, h] and returns a
    tensor of the same size. We use the following arguments:
        hyperparameters: transformer hyperparameters
"""


class ParallelMLP(MegatronModule):
    """MLP.

    MLP will take the input with h hidden state, project it to 4*h
    hidden dimension, perform nonlinear transformation, and project the
    state back into h hidden dimension.
    """

    def __init__(
        self,
        init_method,
        output_layer_init_method,
        hidden_size,
        ffn_hidden_size,
        use_cpu_initialization=False,
        bias_gelu_fusion=True,
        openai_gelu=False,
        onnx_safe=False,
    ):
        super(ParallelMLP, self).__init__()

        # Project to 4h.
        self.dense_h_to_4h = tensor_parallel.ColumnParallelLinear(
            hidden_size,
            ffn_hidden_size,
            gather_output=False,
            init_method=init_method,
            skip_bias_add=True,
            use_cpu_initialization=use_cpu_initialization,
        )

        self.bias_gelu_fusion = bias_gelu_fusion
        self.activation_func = F.gelu
        if openai_gelu:
            self.activation_func = openai_gelu
        elif onnx_safe:
            self.activation_func = erf_gelu

        # Project back to h.
        self.dense_4h_to_h = tensor_parallel.RowParallelLinear(
            ffn_hidden_size,
            hidden_size,
            input_is_parallel=True,
            init_method=output_layer_init_method,
            skip_bias_add=True,
            use_cpu_initialization=use_cpu_initialization,
        )

    def forward(self, hidden_states):

        # [s, b, 4hp]
        intermediate_parallel, bias_parallel = self.dense_h_to_4h(hidden_states)

        if self.bias_gelu_fusion:
            intermediate_parallel = fused_bias_gelu(intermediate_parallel, bias_parallel)
        else:
            intermediate_parallel = self.activation_func(intermediate_parallel + bias_parallel)

        # [s, b, h]
        output, output_bias = self.dense_4h_to_h(intermediate_parallel)
        return output, output_bias


class ParallelAttention(MegatronModule):
    """Parallel self-attention layer abstract class.

    Self-attention layer takes input with size [b, s, h]
    and returns output of the same size.
    """

    def __init__(
        self,
        init_method,
        output_layer_init_method,
        layer_number,
        num_attention_heads,
        hidden_size,
        attention_type=AttnType.self_attn,
        attn_mask_type=AttnMaskType.padding,
        precision=16,
        apply_query_key_layer_scaling=True,
        kv_channels=None,
        use_cpu_initialization=False,
        masked_softmax_fusion=True,
        attention_dropout=0.1,
    ):
        super(ParallelAttention, self).__init__()

        self.apply_query_key_layer_scaling = apply_query_key_layer_scaling
        self.attention_softmax_in_fp32 = False
        if self.apply_query_key_layer_scaling:
            self.attention_softmax_in_fp32 = True
        self.layer_number = max(1, layer_number)
        self.attention_type = attention_type
        self.attn_mask_type = attn_mask_type

        if kv_channels is None:
            assert (
                hidden_size % num_attention_heads == 0
            ), 'hidden_size must be divisible by num_attention_heads if kv_channels is None'
            kv_channels = hidden_size // num_attention_heads
        projection_size = kv_channels * num_attention_heads

        # Per attention head and per partition values.
        world_size = parallel_state.get_tensor_model_parallel_world_size()
        self.hidden_size_per_partition = safe_divide(projection_size, world_size)
        self.hidden_size_per_attention_head = safe_divide(projection_size, num_attention_heads)
        self.num_attention_heads_per_partition = safe_divide(num_attention_heads, world_size)

        # Strided linear layer.
        if attention_type == AttnType.self_attn:
            self.query_key_value = tensor_parallel.ColumnParallelLinear(
                hidden_size,
                3 * projection_size,
                gather_output=False,
                init_method=init_method,
                use_cpu_initialization=use_cpu_initialization,
            )
        else:
            assert attention_type == AttnType.cross_attn
            self.query = tensor_parallel.ColumnParallelLinear(
                hidden_size, projection_size, gather_output=False, init_method=init_method
            )

            self.key_value = tensor_parallel.ColumnParallelLinear(
                hidden_size, 2 * projection_size, gather_output=False, init_method=init_method
            )

        coeff = None
        self.norm_factor = math.sqrt(self.hidden_size_per_attention_head)
        if self.apply_query_key_layer_scaling:
            coeff = self.layer_number
            self.norm_factor *= coeff

        fused_fp16 = precision == 16
        fused_bf16 = precision == 'bf16'
        self.scale_mask_softmax = FusedScaleMaskSoftmax(
            fused_fp16,
            fused_bf16,
            self.attn_mask_type,
            masked_softmax_fusion,
            attention_mask_func,
            self.attention_softmax_in_fp32,
            coeff,
        )

        # Dropout. Note that for a single iteration, this layer will generate
        # different outputs on different number of parallel partitions but
        # on average it should not be partition dependent.
        self.attention_dropout = torch.nn.Dropout(attention_dropout)

        # Output.
        self.dense = tensor_parallel.RowParallelLinear(
            projection_size,
            hidden_size,
            input_is_parallel=True,
            init_method=output_layer_init_method,
            skip_bias_add=True,
            use_cpu_initialization=use_cpu_initialization,
        )

    def forward(self, hidden_states, attention_mask, layer_past=None, get_key_value=False, encoder_output=None):
        # hidden_states: [sq, b, h]

        # =====================
        # Query, Key, and Value
        # =====================

        if self.attention_type == AttnType.self_attn:
            # Attention heads [sq, b, h] --> [sq, b, (np * 3 * hn)]
            mixed_x_layer, _ = self.query_key_value(hidden_states)

            # [sq, b, (np * 3 * hn)] --> [sq, b, np, 3 * hn]
            new_tensor_shape = mixed_x_layer.size()[:-1] + (
                self.num_attention_heads_per_partition,
                3 * self.hidden_size_per_attention_head,
            )
            mixed_x_layer = mixed_x_layer.view(*new_tensor_shape)

            # [sq, b, np, 3 * hn] --> 3 [sq, b, np, hn]
            (query_layer, key_layer, value_layer) = tensor_parallel.split_tensor_along_last_dim(mixed_x_layer, 3)
        else:
            # Attention heads [sk, b, h] --> [sk, b, (np * 2 * hn)]
            mixed_kv_layer, _ = self.key_value(encoder_output)

            # [sk, b, (np * 2 * hn)] --> [sk, b, np, 2 * hn]
            new_tensor_shape = mixed_kv_layer.size()[:-1] + (
                self.num_attention_heads_per_partition,
                2 * self.hidden_size_per_attention_head,
            )
            mixed_kv_layer = mixed_kv_layer.view(*new_tensor_shape)

            # [sk, b, np, 2 * hn] --> 2 [sk, b, np, hn]
            (key_layer, value_layer) = tensor_parallel.split_tensor_along_last_dim(mixed_kv_layer, 2)

            # Attention head [sq, b, h] --> [sq, b, hp]
            query_layer, _ = self.query(hidden_states)
            # [sq, b, hp] --> [sq, b, np, hn]
            new_tensor_shape = query_layer.size()[:-1] + (
                self.num_attention_heads_per_partition,
                self.hidden_size_per_attention_head,
            )
            query_layer = query_layer.view(*new_tensor_shape)

        # ==================================
        # Adjust key and value for inference
        # ==================================

        if layer_past is not None:
            past_key, past_value = layer_past
            key_layer = torch.cat((past_key.type_as(key_layer), key_layer), dim=0)
            value_layer = torch.cat((past_value.type_as(value_layer), value_layer), dim=0)
        if get_key_value:
            present = (key_layer, value_layer)

        # ===================================
        # Raw attention scores. [b, np, s, s]
        # ===================================

        # [b, np, sq, sk]
        output_size = (query_layer.size(1), query_layer.size(2), query_layer.size(0), key_layer.size(0))

        # [sq, b, np, hn] -> [sq, b * np, hn]
        query_layer = query_layer.view(output_size[2], output_size[0] * output_size[1], -1)
        # [sk, b, np, hn] -> [sk, b * np, hn]
        key_layer = key_layer.view(output_size[3], output_size[0] * output_size[1], -1)

        # preallocting result tensor: [b * np, sq, sk]
        matmul_result = torch.empty(
            output_size[0] * output_size[1],
            output_size[2],
            output_size[3],
            dtype=query_layer.dtype,
            device=torch.cuda.current_device(),
        )

        # Raw attention scores. [b * np, sq, sk]
        matmul_result = torch.baddbmm(
            matmul_result,
            query_layer.transpose(0, 1),  # [b * np, sq, hn]
            key_layer.transpose(0, 1).transpose(1, 2),  # [b * np, hn, sk]
            beta=0.0,
            alpha=(1.0 / self.norm_factor),
        )

        # change view to [b, np, sq, sk]
        attention_scores = matmul_result.view(*output_size)

        # ==================================================
        # Update attention mask for inference. [b, np, sq, sk]
        # ==================================================

        if get_key_value:
            with torch.no_grad():
                if layer_past is not None:
                    attention_mask = attention_mask[
                        ..., attention_scores.size(3) - 1, : attention_scores.size(3)
                    ].unsqueeze(2)
                else:
                    attention_mask = attention_mask[..., : attention_scores.size(3), : attention_scores.size(3)]

        # ===========================
        # Attention probs and dropout
        # ===========================

        # attention scores and attention mask [b, np, sq, sk]
        attention_probs = self.scale_mask_softmax(attention_scores, attention_mask)

        # This is actually dropping out entire tokens to attend to, which might
        # seem a bit unusual, but is taken from the original Transformer paper.
        with tensor_parallel.random.get_cuda_rng_tracker().fork():
            attention_probs = self.attention_dropout(attention_probs)

        # =========================
        # Context layer. [sq, b, hp]
        # =========================

        # value_layer -> context layer.
        # [sk, b, np, hn] --> [b, np, sq, hn]

        # context layer shape: [b, np, sq, hn]
        output_size = (value_layer.size(1), value_layer.size(2), query_layer.size(0), value_layer.size(3))

        # change view [sk, b * np, hn]
        value_layer = value_layer.view(value_layer.size(0), output_size[0] * output_size[1], -1)

        # change view [b * np, sq, sk]
        attention_probs = attention_probs.view(output_size[0] * output_size[1], output_size[2], -1)

        # matmul: [b * np, sq, hn]
        context_layer = torch.bmm(attention_probs, value_layer.transpose(0, 1))

        # change view [b, np, sq, hn]
        context_layer = context_layer.view(*output_size)

        # [b, np, sq, hn] --> [sq, b, np, hn]
        context_layer = context_layer.permute(2, 0, 1, 3).contiguous()

        # [sq, b, np, hn] --> [sq, b, hp]
        new_context_layer_shape = context_layer.size()[:-2] + (self.hidden_size_per_partition,)
        context_layer = context_layer.view(*new_context_layer_shape)

        # =================
        # Output. [sq, b, h]
        # =================

        output, bias = self.dense(context_layer)

        if get_key_value:
            output = [output, present]

        return output, bias


def get_bias_dropout_add(training):
    def _bias_dropout_add(x, bias, residual, prob):
        return bias_dropout_add(x, bias, residual, prob, training)

    return _bias_dropout_add


class ParallelTransformerLayer_(MegatronModule):
    """A single transformer layer.

    Transformer layer takes input with size [b, s, h] and returns an
    output of the same size.
    """

    def __init__(
        self,
        init_method,
        output_layer_init_method,
        layer_number,
        hidden_size,
        ffn_hidden_size,
        num_attention_heads,
        layer_type=LayerType.encoder,
        self_attn_mask_type=AttnMaskType.padding,
        fp32_residual_connection=False,
        apply_residual_connection_post_layernorm=False,
        precision=16,
        apply_query_key_layer_scaling=True,
        kv_channels=None,
        layernorm_epsilon=1e-5,
        hidden_dropout=0.1,
        bias_dropout_fusion=True,
        persist_layer_norm=False,
        use_cpu_initialization=False,
        bias_gelu_fusion=True,
        openai_gelu=False,
        onnx_safe=False,
        masked_softmax_fusion=True,
        attention_dropout=0.1,
    ):
        super(ParallelTransformerLayer_, self).__init__()

        if kv_channels is None:
            assert (
                hidden_size % num_attention_heads == 0
            ), 'hidden_size must be divisible by num_attention_heads if kv_channels is None'
            kv_channels = hidden_size // num_attention_heads

        self.layer_number = layer_number
        self.layer_type = layer_type

        self.apply_residual_connection_post_layernorm = apply_residual_connection_post_layernorm  # if true apply residual connection post layer norm (like original bert)

        self.fp32_residual_connection = fp32_residual_connection  # if true move residual connections to fp32

        # Layernorm on the input data.
<<<<<<< HEAD
        self.input_layernorm = LayerNorm(hidden_size, eps=layernorm_epsilon)
=======
        self.input_layernorm = get_layer_norm(hidden_size, layernorm_epsilon, persist_layer_norm)
>>>>>>> 66b5b07b

        # Self attention.
        self.self_attention = ParallelAttention(
            init_method=init_method,
            output_layer_init_method=output_layer_init_method,
            layer_number=layer_number,
            num_attention_heads=num_attention_heads,
            hidden_size=hidden_size,
            attention_type=AttnType.self_attn,
            attn_mask_type=self_attn_mask_type,
            precision=precision,
            apply_query_key_layer_scaling=apply_query_key_layer_scaling,
            kv_channels=kv_channels,
            use_cpu_initialization=use_cpu_initialization,
            masked_softmax_fusion=masked_softmax_fusion,
            attention_dropout=attention_dropout,
        )
        self.hidden_dropout = hidden_dropout
        self.bias_dropout_fusion = bias_dropout_fusion  # if true, enable bias dropout fusion

        # Layernorm on the attention output
<<<<<<< HEAD
        self.post_attention_layernorm = LayerNorm(hidden_size, eps=layernorm_epsilon)
=======
        self.post_attention_layernorm = get_layer_norm(hidden_size, layernorm_epsilon, persist_layer_norm)
>>>>>>> 66b5b07b

        if self.layer_type == LayerType.decoder:
            self.inter_attention = ParallelAttention(
                init_method=init_method,
                output_layer_init_method=output_layer_init_method,
                layer_number=layer_number,
                num_attention_heads=num_attention_heads,
                hidden_size=hidden_size,
                attention_type=AttnType.cross_attn,
                attn_mask_type=AttnMaskType.padding,
                precision=precision,
                apply_query_key_layer_scaling=apply_query_key_layer_scaling,
                kv_channels=kv_channels,
                use_cpu_initialization=use_cpu_initialization,
                masked_softmax_fusion=masked_softmax_fusion,
                attention_dropout=attention_dropout,
            )
            # Layernorm on the attention output.
<<<<<<< HEAD
            self.post_inter_attention_layernorm = LayerNorm(hidden_size, eps=layernorm_epsilon)
=======
            self.post_inter_attention_layernorm = get_layer_norm(hidden_size, layernorm_epsilon, persist_layer_norm)
>>>>>>> 66b5b07b

        # MLP
        self.mlp = ParallelMLP(
            init_method=init_method,
            output_layer_init_method=output_layer_init_method,
            hidden_size=hidden_size,
            ffn_hidden_size=ffn_hidden_size,
            use_cpu_initialization=use_cpu_initialization,
            bias_gelu_fusion=bias_gelu_fusion,
            openai_gelu=openai_gelu,
            onnx_safe=onnx_safe,
        )

    def forward(
        self,
        hidden_states,
        attention_mask,
        encoder_output=None,
        enc_dec_attn_mask=None,
        layer_past=None,
        get_key_value=False,
    ):
        # hidden_states: [b, s, h]

        # Layer norm at the beginning of the transformer layer.
        layernorm_output = self.input_layernorm(hidden_states)
        # Self attention.
        attention_output, attention_bias = self.self_attention(
            layernorm_output, attention_mask, layer_past=layer_past, get_key_value=get_key_value
        )

        if get_key_value:
            attention_output, presents = attention_output

        # Residual connection.
        if self.apply_residual_connection_post_layernorm:
            residual = layernorm_output
        else:
            residual = hidden_states

        # jit scripting for a nn.module (with dropout) is not
        # trigerring the fusion kernel. For now, we use two
        # different nn.functional routines to account for varying
        # dropout semantics during training and inference phases.
        if self.bias_dropout_fusion:
            if self.training:
                bias_dropout_add_func = bias_dropout_add_fused_train
            else:
                bias_dropout_add_func = bias_dropout_add_fused_inference
        else:
            bias_dropout_add_func = get_bias_dropout_add(self.training)

        # re-enable torch grad to enable fused optimization.
        with torch.enable_grad():
            layernorm_input = bias_dropout_add_func(
                attention_output, attention_bias.expand_as(residual), residual, self.hidden_dropout
            )

        # Layer norm post the self attention.
        layernorm_output = self.post_attention_layernorm(layernorm_input)

        if self.layer_type == LayerType.decoder:
            attention_output, attention_bias = self.inter_attention(
                layernorm_output, enc_dec_attn_mask, encoder_output=encoder_output
            )
            # residual connection
            if self.apply_residual_connection_post_layernorm:
                residual = layernorm_output
            else:
                residual = layernorm_input

            # re-enable torch grad to enable fused optimization.
            with torch.enable_grad():
                layernorm_input = bias_dropout_add_func(
                    attention_output, attention_bias.expand_as(residual), residual, self.hidden_dropout
                )

            # Layer norm post the decoder attention
            layernorm_output = self.post_inter_attention_layernorm(layernorm_input)

        # MLP.
        mlp_output, mlp_bias = self.mlp(layernorm_output)

        # Second residual connection.
        if self.apply_residual_connection_post_layernorm:
            residual = layernorm_output
        else:
            residual = layernorm_input

        # re-enable torch grad to enable fused optimization.
        with torch.enable_grad():
            output = bias_dropout_add_func(mlp_output, mlp_bias.expand_as(residual), residual, self.hidden_dropout)

        if get_key_value:
            output = [output, presents]

        return output


class ParallelTransformerLayer(ParallelTransformerLayer_):
    def __init__(self, **kwargs):
        super(ParallelTransformerLayer, self).__init__(**kwargs)

        if kwargs['precision'] == 32:
            self.dtype = torch.float32
        elif kwargs['precision'] == 16:
            self.dtype = torch.float16
        elif kwargs['precision'] == 'bf16':
            self.dtype = torch.bfloat16
        else:
            raise ValueError

    def forward(
        self,
        hidden_states,
        attention_mask,
        encoder_output=None,
        enc_dec_attn_mask=None,
        layer_past=None,
        get_key_value=False,
    ):

        if self.dtype == torch.float32:
            return super().forward(
                hidden_states, attention_mask, encoder_output, enc_dec_attn_mask, layer_past, get_key_value
            )
<<<<<<< HEAD
        with torch.cuda.amp.autocast(dtype=self.dtype):
=======
        with torch.autocast(device_type="cuda", dtype=self.dtype):
>>>>>>> 66b5b07b
            return super().forward(
                hidden_states, attention_mask, encoder_output, enc_dec_attn_mask, layer_past, get_key_value
            )


class ParallelTransformer(MegatronModule):
    """Transformer class."""

    def __init__(
        self,
        init_method,
        output_layer_init_method,
        num_layers,
        hidden_size,
        ffn_hidden_size,
        num_attention_heads,
        apply_query_key_layer_scaling=True,
        kv_channels=None,
        layer_type=LayerType.encoder,
        self_attn_mask_type=AttnMaskType.padding,
        pre_process=True,
        post_process=True,
        precision=16,
        fp32_residual_connection=False,
        activations_checkpoint_method=None,
        activations_checkpoint_num_layers=1,
        layernorm_epsilon=1e-5,
        hidden_dropout=0.1,
        use_cpu_initialization=False,
        bias_gelu_fusion=True,
        persist_layer_norm=False,
        openai_gelu=False,
        onnx_safe=False,
    ):
        super(ParallelTransformer, self).__init__()

        if kv_channels is None:
            assert (
                hidden_size % num_attention_heads == 0
            ), 'hidden_size must be divisible by num_attention_heads if kv_channels is None'
            kv_channels = hidden_size // num_attention_heads

        self.fp32_residual_connection = fp32_residual_connection
        self.pre_process = pre_process
        self.post_process = post_process
        self.input_tensor = None
        self.self_attn_mask_type = self_attn_mask_type

        # Store activation checkpointing flag.
        self.activations_checkpoint_method = activations_checkpoint_method
        self.activations_checkpoint_num_layers = activations_checkpoint_num_layers

        # Number of layers.
        assert (
            num_layers % parallel_state.get_pipeline_model_parallel_world_size() == 0
        ), 'num_layers must be divisible by pipeline_model_parallel_size'
        self.num_layers = num_layers // parallel_state.get_pipeline_model_parallel_world_size()

        # Transformer layers.
        def build_layer(layer_number):
            return ParallelTransformerLayer(
                init_method=init_method,
                output_layer_init_method=output_layer_init_method,
                layer_number=layer_number,
                hidden_size=hidden_size,
                ffn_hidden_size=ffn_hidden_size,
                num_attention_heads=num_attention_heads,
                apply_query_key_layer_scaling=apply_query_key_layer_scaling,
                kv_channels=kv_channels,
                layer_type=layer_type,
                self_attn_mask_type=self_attn_mask_type,
                precision=precision,
                fp32_residual_connection=fp32_residual_connection,
                layernorm_epsilon=layernorm_epsilon,
                hidden_dropout=hidden_dropout,
                use_cpu_initialization=use_cpu_initialization,
                bias_gelu_fusion=bias_gelu_fusion,
                persist_layer_norm=persist_layer_norm,
                openai_gelu=openai_gelu,
                onnx_safe=onnx_safe,
            )

        # TODO: get virtual_pipeline_model_parallel_size from apex.mpu
        # if parallel_state.get_virtual_pipeline_model_parallel_rank() is not None:
        #     assert args.num_layers % args.virtual_pipeline_model_parallel_size == 0, (
        #         'num_layers_per_stage must be divisible by ' 'virtual_pipeline_model_parallel_size'
        #     )
        #     # Number of layers in each model chunk is the number of layers in the stage,
        #     # divided by the number of model chunks in a stage.
        #     self.num_layers = self.num_layers // args.virtual_pipeline_model_parallel_size
        #     # With 8 layers, 2 stages, and 4 model chunks, we want an assignment of
        #     # layers to stages like (each list is a model chunk):
        #     # Stage 0: [0]  [2]  [4]  [6]
        #     # Stage 1: [1]  [3]  [5]  [7]
        #     # With 8 layers, 2 stages, and 2 virtual stages, we want an assignment of
        #     # layers to stages like (each list is a model chunk):
        #     # Stage 0: [0, 1]  [4, 5]
        #     # Stage 1: [2, 3]  [6, 7]
        #     offset = parallel_state.get_virtual_pipeline_model_parallel_rank() * (
        #         args.num_layers // args.virtual_pipeline_model_parallel_size
        #     ) + (parallel_state.get_pipeline_model_parallel_rank() * self.num_layers)
        # else:
        #     # Each stage gets a contiguous set of layers.
        #     offset = parallel_state.get_pipeline_model_parallel_rank() * self.num_layers
        offset = parallel_state.get_pipeline_model_parallel_rank() * self.num_layers

        self.layers = torch.nn.ModuleList([build_layer(i + 1 + offset) for i in range(self.num_layers)])

        if self.post_process:
            # Final layer norm before output.
<<<<<<< HEAD
            self.final_layernorm = LayerNorm(hidden_size, eps=layernorm_epsilon)
=======
            self.final_layernorm = get_layer_norm(hidden_size, layernorm_epsilon, persist_layer_norm)
>>>>>>> 66b5b07b

    def _get_layer(self, layer_number):
        return self.layers[layer_number]

    def _checkpointed_forward(self, hidden_states, attention_mask, encoder_output, enc_dec_attn_mask):
        """Forward method with activation checkpointing."""

        def custom(start, end):
            def custom_forward(*inputs):
                x_ = inputs[0]
                attention_mask = inputs[1]
                encoder_output = inputs[2]
                enc_dec_attn_mask = inputs[3]
                for index in range(start, end):
                    layer = self._get_layer(index)
                    x_ = layer(x_, attention_mask, encoder_output, enc_dec_attn_mask)
                return x_

            return custom_forward

        # Make sure memory is freed.
        tensor_parallel.reset_checkpointed_activations_memory_buffer()

        if self.activations_checkpoint_method == 'uniform':
            # Uniformly divide the total number of Transformer layers and checkpoint
            # the input activation of each divided chunk.
            # A method to further reduce memory usage reducing checkpoints.
            l = 0
            while l < self.num_layers:
                hidden_states = tensor_parallel.checkpoint(
                    custom(l, l + self.activations_checkpoint_num_layers),
                    hidden_states,
                    attention_mask,
                    encoder_output,
                    enc_dec_attn_mask,
                )
                l += self.activations_checkpoint_num_layers
        elif self.activations_checkpoint_method == 'block':
            # Checkpoint the input activation of only a set number of individual
            # Transformer layers and skip the rest.
            # A method fully use the device memory removing redundant re-computation.
            for l in range(self.num_layers):
                if l < self.activations_checkpoint_num_layers:
                    hidden_states = tensor_parallel.checkpoint(
                        custom(l, l + 1), hidden_states, attention_mask, encoder_output, enc_dec_attn_mask
                    )
                else:
                    hidden_states = custom(l, l + 1)(hidden_states, attention_mask, encoder_output, enc_dec_attn_mask)
        else:
            raise ValueError("Invalid activation checkpoint method.")

        return hidden_states

    def set_input_tensor(self, input_tensor):
        """Set input tensor to be used instead of forward()'s input.

        When doing pipeline parallelism the input from the previous
        stage comes from communication, not from the input, so the
        model's forward_step_func won't have it. This function is thus
        used by internal code to bypass the input provided by the
        forward_step_func"""
        self.input_tensor = input_tensor

    def forward(
        self,
        hidden_states,
        attention_mask,
        layer_past=None,
        get_key_value=False,
        encoder_output=None,
        enc_dec_attn_mask=None,
    ):
        # Checks.
        if layer_past is not None:
            assert get_key_value, 'for not None values in layer_past, ' 'expected get_key_value to be set'
        if get_key_value:
            assert self.activations_checkpoint_method is None, (
                'get_key_value does not work with ' 'activation checkpointing'
            )

        if self.pre_process:
            # Data format change to avoid explicit tranposes : [b s h] --> [s b h].
            # If the input flag for fp32 residual connection is set, convert for float.
            if self.fp32_residual_connection:
                hidden_states = hidden_states.transpose(0, 1).contiguous().float()
            # Otherwise, leave it as is.
            else:
                hidden_states = hidden_states.transpose(0, 1).contiguous()
        else:
            # See set_input_tensor()
            hidden_states = self.input_tensor

        if encoder_output is not None:
            encoder_output = encoder_output.transpose(0, 1).contiguous()

        if self.activations_checkpoint_method is not None:
            hidden_states = self._checkpointed_forward(
                hidden_states, attention_mask, encoder_output, enc_dec_attn_mask
            )
        else:
            if get_key_value:
                presents = []
            for index in range(self.num_layers):
                layer = self._get_layer(index)
                past = None
                if layer_past is not None:
                    past = layer_past[index]
                hidden_states = layer(
                    hidden_states,
                    attention_mask,
                    encoder_output=encoder_output,
                    enc_dec_attn_mask=enc_dec_attn_mask,
                    layer_past=past,
                    get_key_value=get_key_value,
                )
                if get_key_value:
                    hidden_states, present = hidden_states
                    presents.append(present)

        # Final layer norm.
        if self.post_process:
            # Reverting data format change [s b h] --> [b s h].
            hidden_states = hidden_states.transpose(0, 1).contiguous()
            output = self.final_layernorm(hidden_states)
        else:
            output = hidden_states
        if get_key_value:
            output = [output, presents]

        return output<|MERGE_RESOLUTION|>--- conflicted
+++ resolved
@@ -29,10 +29,7 @@
     bias_dropout_add_fused_train,
 )
 from nemo.collections.nlp.modules.common.megatron.fused_bias_gelu import fused_bias_gelu
-<<<<<<< HEAD
-=======
 from nemo.collections.nlp.modules.common.megatron.fused_layer_norm import get_layer_norm
->>>>>>> 66b5b07b
 from nemo.collections.nlp.modules.common.megatron.module import MegatronModule
 from nemo.collections.nlp.modules.common.megatron.utils import attention_mask_func, erf_gelu
 
@@ -423,11 +420,7 @@
         self.fp32_residual_connection = fp32_residual_connection  # if true move residual connections to fp32
 
         # Layernorm on the input data.
-<<<<<<< HEAD
-        self.input_layernorm = LayerNorm(hidden_size, eps=layernorm_epsilon)
-=======
         self.input_layernorm = get_layer_norm(hidden_size, layernorm_epsilon, persist_layer_norm)
->>>>>>> 66b5b07b
 
         # Self attention.
         self.self_attention = ParallelAttention(
@@ -449,11 +442,7 @@
         self.bias_dropout_fusion = bias_dropout_fusion  # if true, enable bias dropout fusion
 
         # Layernorm on the attention output
-<<<<<<< HEAD
-        self.post_attention_layernorm = LayerNorm(hidden_size, eps=layernorm_epsilon)
-=======
         self.post_attention_layernorm = get_layer_norm(hidden_size, layernorm_epsilon, persist_layer_norm)
->>>>>>> 66b5b07b
 
         if self.layer_type == LayerType.decoder:
             self.inter_attention = ParallelAttention(
@@ -472,11 +461,7 @@
                 attention_dropout=attention_dropout,
             )
             # Layernorm on the attention output.
-<<<<<<< HEAD
-            self.post_inter_attention_layernorm = LayerNorm(hidden_size, eps=layernorm_epsilon)
-=======
             self.post_inter_attention_layernorm = get_layer_norm(hidden_size, layernorm_epsilon, persist_layer_norm)
->>>>>>> 66b5b07b
 
         # MLP
         self.mlp = ParallelMLP(
@@ -603,11 +588,7 @@
             return super().forward(
                 hidden_states, attention_mask, encoder_output, enc_dec_attn_mask, layer_past, get_key_value
             )
-<<<<<<< HEAD
-        with torch.cuda.amp.autocast(dtype=self.dtype):
-=======
         with torch.autocast(device_type="cuda", dtype=self.dtype):
->>>>>>> 66b5b07b
             return super().forward(
                 hidden_states, attention_mask, encoder_output, enc_dec_attn_mask, layer_past, get_key_value
             )
@@ -718,11 +699,7 @@
 
         if self.post_process:
             # Final layer norm before output.
-<<<<<<< HEAD
-            self.final_layernorm = LayerNorm(hidden_size, eps=layernorm_epsilon)
-=======
             self.final_layernorm = get_layer_norm(hidden_size, layernorm_epsilon, persist_layer_norm)
->>>>>>> 66b5b07b
 
     def _get_layer(self, layer_number):
         return self.layers[layer_number]
