--- conflicted
+++ resolved
@@ -63,7 +63,6 @@
             global_rank=trainer.global_rank,
             local_rank=trainer.local_rank,
             tensor_model_parallel_size=cfg.get('tensor_model_parallel_size', 1),
-<<<<<<< HEAD
             pipeline_model_parallel_size=cfg.get('pipeline_model_parallel_size', 1),
             pipeline_model_parallel_split_rank=cfg.get('pipeline_model_parallel_split_rank', 0),
             micro_batch_size=cfg.get('micro_batch_size'),
@@ -71,11 +70,7 @@
             seed=self.cfg.get('seed', 1234),
             apex_transformer_log_level=self.cfg.get('apex_transformer_log_level', 30),
         )
-=======
-            seed=self._cfg.get('seed', 1234),
-        )
 
     def _enable_nvidia_optimizations(self):
         # by default, this method do nothing
-        pass
->>>>>>> fe30166a
+        pass