# Copyright (c) 2021, NVIDIA CORPORATION.  All rights reserved.
#
# Licensed under the Apache License, Version 2.0 (the "License");
# you may not use this file except in compliance with the License.
# You may obtain a copy of the License at
#
#     http://www.apache.org/licenses/LICENSE-2.0
#
# Unless required by applicable law or agreed to in writing, software
# distributed under the License is distributed on an "AS IS" BASIS,
# WITHOUT WARRANTIES OR CONDITIONS OF ANY KIND, either express or implied.
# See the License for the specific language governing permissions and
# limitations under the License.

import itertools
import queue
from typing import Any, Dict, Iterator, List, Optional

import torch
import torch.nn.functional as F
from omegaconf.dictconfig import DictConfig
from pytorch_lightning.trainer.trainer import Trainer

from nemo.collections.nlp.data.language_modeling.megatron import dataset_utils
from nemo.collections.nlp.data.language_modeling.megatron.data_samplers import (
    MegatronPretrainingRandomSampler,
    MegatronPretrainingSampler,
)
from nemo.collections.nlp.models.language_modeling.megatron.bert.bert_model import (
    MCoreBertModelWrapperWithPostLNSupport,
    NeMoBertModel,
)
from nemo.collections.nlp.models.language_modeling.megatron.bert.bert_spec import (
    bert_layer_with_transformer_engine_spec_postln,
)
from nemo.collections.nlp.models.language_modeling.megatron_base_model import MegatronBaseModel
from nemo.collections.nlp.modules.common.megatron.build_model import build_model
from nemo.collections.nlp.modules.common.megatron.module import Float16Module
from nemo.collections.nlp.modules.common.megatron.utils import (
    ApexGuardDefaults,
    average_losses_across_data_parallel_group,
    get_params_for_weight_decay_optimization,
)
from nemo.collections.nlp.parts.utils_funcs import get_last_rank
from nemo.core.classes.common import PretrainedModelInfo
from nemo.core.neural_types import ChannelType, MaskType, NeuralType
from nemo.utils import logging

try:
    import logging

    from lddl.torch_mp import get_bert_pretrain_data_loader

    HAVE_LDDL = True
except (ImportError, ModuleNotFoundError):
    HAVE_LDDL = False

try:
    from megatron.core import parallel_state
    from megatron.core.models.bert.bert_layer_specs import bert_layer_with_transformer_engine_spec
    from megatron.core.pipeline_parallel.schedules import get_forward_backward_func
    from megatron.core.transformer.module import Float16Module as MCoreFloat16Module
    from megatron.core.transformer.transformer_config import TransformerConfig

    HAVE_MEGATRON_CORE = True

except (ImportError, ModuleNotFoundError):
    TransformerConfig = ApexGuardDefaults
    HAVE_MEGATRON_CORE = False

try:
    from megatron.core.num_microbatches_calculator import get_num_microbatches

except (ImportError, ModuleNotFoundError):
    logging.warning("Megatron num_microbatches_calculator not found, using Apex version.")
    from apex.transformer.pipeline_parallel.utils import get_num_microbatches


class MegatronBertModel(MegatronBaseModel):
    """
    Megatron Bert pretraining.
    Model returns [batch, seq, hidden] shape
    """

    def __init__(self, cfg: DictConfig, trainer: Trainer):
        if not HAVE_MEGATRON_CORE:
            raise ImportError(
                "megatron-core was not found. Please see the NeMo README for installation instructions: https://github.com/NVIDIA/NeMo#megatron-gpt."
            )
        self.megatron_amp_O2 = cfg.get('megatron_amp_O2', False)
        self.cfg = cfg

        if not self.megatron_amp_O2 and self.cfg.get('virtual_pipeline_model_parallel_size', None):
            raise ValueError('Virtual pipeline model parallel is only supported when using megatron_amp_O2')

        super().__init__(cfg, trainer=trainer, no_lm_init=False)

        self._validate_trainer()

        self.transformer_config = self.build_transformer_config()

        self.mcore_bert = cfg.get('mcore_bert', False)

        self.enable_autocast = (
            True if (not self.megatron_amp_O2) and (self.autocast_dtype in [torch.float16, torch.bfloat16]) else False
        )

        # used in NVIDIA NGC PyTorch containers
        # buffer used during train_step for logging average loss over gradient accumulation steps
        self._reduced_lm_loss_buffer = []
        self._reduced_sop_loss_buffer = []

        # build_model returns a list of modules which are used for interleaved pipeline parallelism
        self.model = build_model(
            model_provider_func=self.model_provider_func,
            wrap_with_ddp=False,
            virtual_pipeline_model_parallel_size=self.cfg.get('virtual_pipeline_model_parallel_size', None),
        )

        # if we're not using interleaved, then self.model is a module.
        if self.cfg.get('virtual_pipeline_model_parallel_size', None) is None:
            self.model = self.model[0]

        if self.megatron_amp_O2:

            if not self.with_distributed_adam:
                # Pre-allocate the model on GPU to have master parameters allocated on the same device with matching data type
                if isinstance(self.model, list):
                    for module in self.model:
                        module.cuda(torch.cuda.current_device())
                else:
                    self.model.cuda(torch.cuda.current_device())

            # Model wrapper to convert both model and inputs to half precision
            self._wrap_model_for_O2()

        if hasattr(self, '_nsys_profile_enabled') or hasattr(self, '_memory_profile_enabled'):
            mp_size = cfg.get('tensor_model_parallel_size', 1) * cfg.get('pipeline_model_parallel_size', 1)
            data_parallel_world_size = trainer.world_size // mp_size
            grad_accum_steps = cfg.get('global_batch_size') // (cfg.get('micro_batch_size') * data_parallel_world_size)
            if hasattr(self, '_nsys_profile_enabled'):
                self._nsys_profile_start_step *= grad_accum_steps
                self._nsys_profile_end_step *= grad_accum_steps
            if hasattr(self, '_memory_profile_enabled'):
                self._memory_profile_start_step *= grad_accum_steps
                self._memory_profile_end_step *= grad_accum_steps

    def model_provider_func(self, pre_process, post_process):
        cfg = self.cfg
        num_tokentypes = 2 if cfg.bert_binary_head else 0
        transformer_block_type = cfg.get('transformer_block_type', 'pre_ln')
        if self.mcore_bert:
            if transformer_block_type == 'pre_ln':
                layer_spec = bert_layer_with_transformer_engine_spec
            else:
                layer_spec = bert_layer_with_transformer_engine_spec_postln

            model = MCoreBertModelWrapperWithPostLNSupport(
                config=self.transformer_config,
                transformer_layer_spec=layer_spec,
                vocab_size=self.padded_vocab_size,
                max_sequence_length=cfg.max_position_embeddings,
                num_tokentypes=num_tokentypes,
                add_binary_head=cfg.bert_binary_head,
                share_embeddings_and_output_weights=self.cfg.get('share_embeddings_and_output_weights', True),
                parallel_output=True,
                pre_process=pre_process,
                post_process=post_process,
                transformer_block_type=transformer_block_type,
                add_pooler=self.cfg.get('add_pooler', False),
            )
        else:
            model = NeMoBertModel(
                config=self.model_parallel_config,
                vocab_size=self.padded_vocab_size,
                hidden_size=cfg.hidden_size,
                max_position_embeddings=cfg.max_position_embeddings,
                num_layers=cfg.num_layers,
                num_attention_heads=cfg.num_attention_heads,
                apply_query_key_layer_scaling=cfg.get('apply_query_key_layer_scaling', True),
                kv_channels=cfg.get('kv_channels', None),
                ffn_hidden_size=cfg.ffn_hidden_size,
                num_tokentypes=num_tokentypes,
                parallel_output=True,
                pre_process=pre_process,
                post_process=post_process,
                init_method_std=cfg.get('init_method_std', 0.02),
                fp16_lm_cross_entropy=cfg.get('fp16_lm_cross_entropy', False),
                hidden_dropout=cfg.get('hidden_dropout', 0.1),
                precision=cfg.get('precision', 16),
                fp32_residual_connection=cfg.get('fp32_residual_connection', False),
                activations_checkpoint_granularity=self.cfg.get('activations_checkpoint_granularity', None),
                activations_checkpoint_method=self.cfg.get('activations_checkpoint_method', None),
                activations_checkpoint_num_layers=self.cfg.get('activations_checkpoint_num_layers', 1),
                activations_checkpoint_layers_per_pipeline=self.cfg.get(
                    'activations_checkpoint_layers_per_pipeline', None
                ),
                layernorm_epsilon=cfg.get('layernorm_epsilon', 1e-5),
                masked_softmax_fusion=cfg.get('masked_softmax_fusion', True),
                normalization=cfg.get('normalization', 'layernorm'),
                transformer_block_type=transformer_block_type,
                bias_gelu_fusion=cfg.get('bias_gelu_fusion', True),
                bias_dropout_add_fusion=cfg.get("bias_dropout_add_fusion", True),
                onnx_safe=cfg.get('onnx_safe', False),
                add_binary_head=cfg.bert_binary_head,
                megatron_legacy=cfg.get('megatron_legacy', False),
                position_embedding_type=self.cfg.get("position_embedding_type", "learned_absolute"),
                add_pooler=cfg.get('add_pooler', True),
                add_lm_head=cfg.get('add_lm_head', True),
            )

        return model

    def _validate_trainer(self):
        """Certain trainer configurations can break training.
        Here we try to catch them and raise an error.
        """
        if self.trainer.accumulate_grad_batches > 1:
            raise ValueError(
                f'Gradient accumulation is done within training_step. trainer.accumulate_grad_batches must equal 1'
            )

    def get_forward_output_and_loss_func(self):
        def fwd_output_and_loss_func(dataloader_iter, model, checkpoint_activations_all_layers=None):
            if parallel_state.get_pipeline_model_parallel_world_size() == 1:
                batch, batch_idx, dataloader_idx = next(dataloader_iter)
                tokens, types, sentence_order, loss_mask, lm_labels, padding_mask = (
                    batch['text'].cuda(non_blocking=True),
                    batch['types'].cuda(non_blocking=True),
                    batch['is_random'].cuda(non_blocking=True),
                    batch['loss_mask'].cuda(non_blocking=True),
                    batch['labels'].cuda(non_blocking=True),
                    batch['padding_mask'].cuda(non_blocking=True),
                )
            else:
                batch, batch_idx, dataloader_idx = next(dataloader_iter)
                if parallel_state.is_pipeline_first_stage():
                    tokens = batch['text'].cuda(non_blocking=True)
                    types = batch['types'].cuda(non_blocking=True)
                    sentence_order = batch['is_random'].cuda(non_blocking=True)
                    padding_mask = batch['padding_mask'].cuda(non_blocking=True)
                    loss_mask, lm_labels = None, None
                elif parallel_state.is_pipeline_last_stage():
                    loss_mask = batch['loss_mask'].cuda(non_blocking=True)
                    lm_labels = batch['labels'].cuda(non_blocking=True)
                    sentence_order = batch['is_random'].cuda(non_blocking=True)
                    padding_mask = batch['padding_mask'].cuda(non_blocking=True)
                    tokens, types = None, None
                else:
                    padding_mask = batch['padding_mask'].cuda(non_blocking=True)
                    sentence_order = batch['is_random'].cuda(non_blocking=True)
                    tokens, types, loss_mask, lm_labels = None, None, None, None

            dataloader_iter._dataloader_idx = dataloader_idx
            dataloader_iter._batch_idx = batch_idx

            if not self.cfg.bert_binary_head:
                types = None

            forward_args = {
                "input_ids": tokens,
                "attention_mask": padding_mask,
                "lm_labels": lm_labels,
            }

            if not self.mcore_bert:
                forward_args["checkpoint_activations_all_layers"] = checkpoint_activations_all_layers
                forward_args["model"] = model
                forward_args["token_type_ids"] = types
            else:
                forward_args["tokentype_ids"] = types

            output_tensor = None
            if self.mcore_bert:
                output_tensor = model(**forward_args)
            else:
                output_tensor = self.forward(**forward_args)

            def loss_func(output_tensor):
                loss_dict = self.loss_func(loss_mask, sentence_order, output_tensor)
                if 'sop loss' in loss_dict:
                    lm_loss = loss_dict['lm loss']
                    sop_loss = loss_dict['sop loss']
                    loss = lm_loss + sop_loss
                    reduced_loss = average_losses_across_data_parallel_group([loss, lm_loss, sop_loss])
                else:
                    lm_loss = loss_dict['lm loss']
                    loss = lm_loss
                    reduced_loss = average_losses_across_data_parallel_group([loss, lm_loss])
                return loss, {'loss': reduced_loss}

            return output_tensor, loss_func

        return fwd_output_and_loss_func

    def forward(
        self,
        input_ids,
        attention_mask,
        token_type_ids,
        lm_labels=None,
        checkpoint_activations_all_layers=None,
        model=None,
    ):
        if model is None:
            model = self.model

        if self.mcore_bert:
            output_tensor = model(
                input_ids,
                attention_mask,
                tokentype_ids=token_type_ids,
            )
        else:
            output_tensor = model(
                input_ids,
                attention_mask,
                token_type_ids=token_type_ids,
                lm_labels=lm_labels,
                checkpoint_activations_all_layers=checkpoint_activations_all_layers,
            )
        if parallel_state.is_pipeline_last_stage():
            # Return the output tensor of encoder and transpose from [seq_len, batch, hidden] to [batch, seq_len, hidden]
            if torch.is_tensor(output_tensor):
                output_tensor = output_tensor.transpose(1, 0).contiguous()
            else:
                lm_loss_, sop_logits = output_tensor

                lm_loss_ = lm_loss_.transpose(1, 0).contiguous()
                if sop_logits is not None:
                    sop_logits = sop_logits.transpose(1, 0).contiguous()
                output_tensor = (lm_loss_, sop_logits)

        return output_tensor

    def training_step(self, dataloader_iter):

        self._optimizer.zero_grad()

        if self.with_distributed_adam:
            # hack to enable overlapping param sync and forward compute
            # note: the distributed optimizer monkey-patches each
            # parameter's __getattribute__ function so that it can
            # launch parameter all-gathers the first time the
            # parameter is accessed after the optimizer step. However,
            # PyTorch directly passes embedding parameters into a C++,
            # bypassing this process. A quick-and-dirty hack is to
            # manually interact with the parameter.
            modules = self.model if isinstance(self.model, list) else [self.model]
            for module in modules:
                if isinstance(module, (Float16Module, MCoreFloat16Module)):
                    module = module.module
                if not self.mcore_bert:
                    module = module.language_model
                if hasattr(module, 'embedding'):
                    for param in module.embedding.parameters():
                        param.data_ptr()

        if self.cfg.data.dataloader_type == "LDDL":
            # this is of type bert dataset
            seq_length = dataloader_iter.iterator.loaders.get_seqlen()
        else:
            seq_length = self.cfg.encoder_seq_length

        # run forward and backwards passes for an entire global batch
        # we do this inside training_step to support pipeline parallelism
        fwd_bwd_function = get_forward_backward_func()

        losses_reduced_per_micro_batch = fwd_bwd_function(
            forward_step_func=self.get_forward_output_and_loss_func(),
            data_iterator=self._make_data_iterator_list(dataloader_iter),
            model=self.model,
            num_microbatches=get_num_microbatches(),
            forward_only=False,
            seq_length=seq_length,
            micro_batch_size=self.cfg.micro_batch_size,
        )

        if losses_reduced_per_micro_batch:
            loss_tensors_list = [loss_reduced['loss'] for loss_reduced in losses_reduced_per_micro_batch]
            loss_tensor = torch.vstack(loss_tensors_list)
            loss_mean = loss_tensor.mean(axis=0)
        else:
            if self.cfg.bert_binary_head == True:
                loss_mean = torch.tensor([0.0, 0.0, 0.0]).cuda()
            else:
                loss_mean = torch.tensor([0.0, 0.0]).cuda()

        # when using sequence parallelism, the sequence parallel layernorm grads must be all-reduced
        if self.cfg.get('tensor_model_parallel_size', 1) > 1 and self.cfg.get('sequence_parallel', False):
            self.allreduce_sequence_parallel_gradients()

        if self.with_distributed_adam:
            # synchronize asynchronous grad reductions
            # note: not necessary, but reduces performance degradation
            # from multiple simultaneous NCCL calls
            self._optimizer._finish_bucket_grad_sync()
        elif self.megatron_amp_O2:
            if self.cfg.get('pipeline_model_parallel_size', 1) > 1 or self.cfg.get('sequence_parallel', False):
                # when using pipeline parallelism grads must be all-reduced after the pipeline (not asynchronously)
                self._optimizer.allreduce_main_grads()
        else:
            # async grad allreduce is not currently implemented for O1/autocasting mixed precision training
            # so we all-reduce gradients after the pipeline
            self.allreduce_gradients()  # @sangkug we think this is causing memory to blow up (hurts perf)

        if self.cfg.get('pipeline_model_parallel_size', 1) > 1:
            # when using pipeline parallelism the first and last stage must keep embeddings in sync
            self.allreduce_first_last_embeddings()

        torch.distributed.broadcast(loss_mean, get_last_rank())

        if self.torch_dtype == torch.float16:
            loss_scale = self.trainer.precision_plugin.scaler._scale
            if loss_scale is not None:
                self.log('loss_scale', loss_scale, batch_size=1)

        if (dataloader_iter._batch_idx + 1) % self.trainer.accumulate_grad_batches == 0:
            # Reduced loss for logging.
            self.log('reduced_train_loss', loss_mean[0], prog_bar=True, batch_size=1)
            if len(loss_mean) > 2:
                self.log('reduced_lm_train_loss', loss_mean[1], prog_bar=True, batch_size=1)
                self.log('reduced_sop_train_loss', loss_mean[2], prog_bar=True, batch_size=1)
            lr = self._optimizer.param_groups[0]['lr']
            self.log('lr', lr, batch_size=1)
            self.log('global_step', self.trainer.global_step, prog_bar=True, batch_size=1)
            self.log(
                'consumed_samples',
                self._compute_consumed_samples_after_training_step(),
                prog_bar=True,
                batch_size=1,
            )

        return loss_mean[0]

    def _make_data_iterator_list(self, data_iterator: Iterator) -> List[Iterator]:
<<<<<<< HEAD
        """ Convert data iterator into form expected by Megatron
            With interleaved pipeline parallelism, Megatron expects a
            list of one data iterator per model chunk. Each model
            chunk independently gets data from its data iterator, so
            we need to interact with the data iterator multiple times
            for each microbatch step. Instead of incorporating this
            logic into the data loader, we cache the iterator's output
            to the first model chunk and reuse it in the other model
            chunks.
=======
        """Convert data iterator into form expected by Megatron
        With interleaved pipeline parallelism, Megatron expects a
        list of one data iterator per model chunk. Each model
        chunk independently gets data from its data iterator, so
        we need to interact with the data iterator multiple times
        for each microbatch step. Instead of incorporating this
        logic into the data loader, we cache the iterator's output
        to the first model chunk and reuse it in the other model
        chunks.
>>>>>>> d12fbbd3
        """

        if not isinstance(self.model, list) or len(self.model) == 1:
            return data_iterator  # TODO @tmoon: Remove
            # TODO @tmoon: Use once available in Megatron-LM
            # return DataIteratorList([data_iterator])

        class CachingIterator:
            """Iterator wrapper that caches values"""

            class Proxy:
                """Returns values from caching iterator wrapper
                Assumed to never advance past the caching iterator.
                """

                def __init__(self):
                    self.cache = queue.Queue()

                def __iter__(self):
                    return self

                def __next__(self):
                    return self.cache.get_nowait()

            def __init__(self, iterator: Iterator):
                self.iterator = iterator
                self.proxies = []

            def make_proxy(self):
                self.proxies.append(CachingIterator.Proxy())
                return self.proxies[-1]

            def __iter__(self):
                return self

            def __next__(self):
                val = next(self.iterator)
                for proxy in self.proxies:
                    proxy.cache.put(val)
                return val

        # Make list of iterator wrappers
        iters = [CachingIterator(data_iterator)]
        while len(iters) < len(self.model):
            iters.append(iters[0].make_proxy())
        return iters  # TODO @tmoon: Remove
        # TODO @tmoon: Use once available in Megatron-LM
        # return DataIteratorList(iters)

    def allreduce_first_last_embeddings(self):

        # Modified from megatron-lm: https://github.com/NVIDIA/Megatron-LM/blob/d41696840ed0a7edb7e0499eb82a48ae112d9bb3/megatron/training.py#L407
        # All-reduce word_embeddings' grad across first and last stages to ensure
        # that word_embeddings parameters stay in sync.
        # This should only run for models that support pipelined model parallelism
        # (BERT and GPT-2).
        if parallel_state.get_pipeline_model_parallel_world_size() > 1 and (
            parallel_state.is_pipeline_first_stage(ignore_virtual=True)
            or parallel_state.is_pipeline_last_stage(ignore_virtual=True)
        ):
            module_list = self.get_model_module_list()
            if parallel_state.is_pipeline_first_stage(ignore_virtual=True):
                module = module_list[0]
            elif parallel_state.is_pipeline_last_stage(ignore_virtual=True):
                module = module_list[-1]

            share_embeddings = (
                module.share_embeddings_and_output_weights if self.mcore_bert else module.share_token_embeddings
            )
            if share_embeddings:
                word_embeddings_weight = (
                    module.shared_embedding_or_output_weight() if self.mcore_bert else module.word_embeddings_weight()
                )

                if self.megatron_amp_O2:
                    # O2 recipe stores a "main" copy of weights and grads
                    grad = word_embeddings_weight.main_grad
                else:
                    grad = word_embeddings_weight.grad
                torch.distributed.all_reduce(grad, group=parallel_state.get_embedding_group())

    def validation_step(self, dataloader_iter):
        prefix = "test" if self.trainer.testing else "val"
        if self.cfg.data.dataloader_type == "LDDL":
            seq_length = dataloader_iter.iterator.get_seqlen()
        else:
            seq_length = self.cfg.encoder_seq_length

        fwd_bwd_function = get_forward_backward_func()

        losses_reduced_per_micro_batch = fwd_bwd_function(
            forward_step_func=self.get_forward_output_and_loss_func(),
            data_iterator=self._make_data_iterator_list(dataloader_iter),
            model=self.model,
            num_microbatches=get_num_microbatches(),
            forward_only=True,
            seq_length=seq_length,
            micro_batch_size=self.cfg.micro_batch_size,
        )

        if losses_reduced_per_micro_batch:
            loss_tensors_list = [loss_reduced['loss'] for loss_reduced in losses_reduced_per_micro_batch]
            loss_tensor = torch.vstack(loss_tensors_list)
            loss_mean = loss_tensor.mean(axis=0)
        else:
            loss_mean = torch.tensor([0.0]).cuda()

        loss = loss_mean[0]
        self.validation_step_outputs.append(loss) if prefix == 'val' else self.test_step_outputs.append(loss)
        return loss

    def on_validation_epoch_end(self):
        if parallel_state.is_pipeline_last_stage():
            averaged_loss = torch.stack(self.validation_step_outputs).mean()
        else:
            averaged_loss = torch.tensor(0.0, dtype=torch.float32).cuda()

        torch.distributed.broadcast(averaged_loss, get_last_rank())

        self.log('val_loss', averaged_loss, prog_bar=True, batch_size=1)
        self.validation_step_outputs.clear()  # free memory

    def test_step(self, dataloader_iter):
        return self.validation_step(dataloader_iter)

    def on_test_epoch_end(self):
        averaged_loss = average_losses_across_data_parallel_group(self.test_step_outputs)
        logging.info(f'test_loss: {averaged_loss[0]}')

    def loss_func(self, loss_mask, sentence_order, output_tensor):
        lm_loss_, sop_logits = output_tensor

        lm_loss_ = lm_loss_.float()
        loss_mask = loss_mask.float()

        # Sometimes when the number of tokens is very small, none of the tokens get masked for prediction. In that case loss mask is all zeros
        # i.e Happens when the entire batch is masked out (Practically when MBS=1 or 2, and the number of tokens in each batch is < 7 )
        if loss_mask.sum() == 0:
            lm_loss = torch.sum(lm_loss_.view(-1)) * 0.0
        else:
            lm_loss = torch.sum(lm_loss_.view(-1) * loss_mask.reshape(-1)) / loss_mask.sum()

        if sop_logits is not None:
            sop_loss = F.cross_entropy(sop_logits.view(-1, 2).float(), sentence_order.view(-1), ignore_index=-1)
            sop_loss = sop_loss.float()
            return {'lm loss': lm_loss, 'sop loss': sop_loss}
            # loss = lm_loss + sop_loss
            # averaged_losses = average_losses_across_data_parallel_group(
            #     [lm_loss, sop_loss])
            # return loss, {'lm loss': averaged_losses[0],
            #               'sop loss': averaged_losses[1]}

        else:
            return {'lm loss': lm_loss}
            # loss = lm_loss
            # averaged_losses = average_losses_across_data_parallel_group(
            #     [lm_loss])
            # return loss, {'lm loss': averaged_losses[0]}

    def build_LDDL_data(self, cfg):
        if not HAVE_LDDL:
            raise ImportError(
                "LDDL was not found. Please see the LDDL README for installation instructions: https://github.com/NVIDIA/LDDL#installation."
            )
        logging.info(f'Starting building LDDL Dataloaders')
        self._train_ds = None
        self._validation_ds = None
        self._test_ds = None
        data_parallel_size = parallel_state.get_data_parallel_world_size()
        num_micro_batches = self.cfg.global_batch_size // (self.cfg.micro_batch_size * data_parallel_size)
        global_batch_size_on_this_data_parallel_rank = num_micro_batches * self.cfg.micro_batch_size
        samples_consumed_dploader = self.compute_consumed_samples(0) // data_parallel_size
        # We run under the assumption that the datapath is the prefix if LDDL dataloader
        train_lddl_data_path = self.cfg.data.data_prefix[0]
        self._train_dl = get_bert_pretrain_data_loader(
            train_lddl_data_path,
            dp_rank=parallel_state.get_data_parallel_rank(),
            local_rank=self.local_rank,
            shuffle_buffer_size=16384,
            shuffle_buffer_warmup_factor=16,
            vocab_file=self.cfg.tokenizer.vocab_file,
            data_loader_kwargs={
                'batch_size': global_batch_size_on_this_data_parallel_rank,
                'num_workers': self.cfg.data.num_workers,
                'prefetch_factor': 2,
            },
            mlm_probability=0.15,
            base_seed=self.cfg.seed,
            log_level=logging.CRITICAL,
            log_dir="/tmp/log",
            return_raw_samples=False,
            start_epoch=0,
            sequence_length_alignment=8,
            ignore_index=-1,
            samples_seen=samples_consumed_dploader,
            micro_batch_size=self.cfg.micro_batch_size,
        )
        logging.info(f'Completed build train LDDL Dataloader')
        if len(self.cfg.data.data_prefix) > 1:
            val_lddl_data_path = self.cfg.data.data_prefix[1]
            self._validation_dl = get_bert_pretrain_data_loader(
                val_lddl_data_path,
                dp_rank=parallel_state.get_data_parallel_rank(),
                local_rank=self.local_rank,
                shuffle_buffer_size=16384,
                shuffle_buffer_warmup_factor=16,
                vocab_file=self.cfg.tokenizer.vocab_file,
                data_loader_kwargs={
                    'batch_size': global_batch_size_on_this_data_parallel_rank,
                    'num_workers': self.cfg.data.num_workers,
                    'prefetch_factor': 2,
                },
                mlm_probability=0.15,
                base_seed=self.cfg.seed,
                log_level=logging.CRITICAL,
                log_dir="/tmp/log",
                return_raw_samples=False,
                start_epoch=0,
                sequence_length_alignment=8,
                ignore_index=-1,
                micro_batch_size=self.cfg.micro_batch_size,
            )
        if len(self.cfg.data.data_prefix) > 2:
            test_lddl_data_path = self.cfg.data.data_prefix[2]
            self._test_dl = get_bert_pretrain_data_loader(
                test_lddl_data_path,
                dp_rank=parallel_state.get_data_parallel_rank(),
                local_rank=self.local_rank,
                shuffle_buffer_size=16384,
                shuffle_buffer_warmup_factor=16,
                vocab_file=self.cfg.tokenizer.vocab_file,
                data_loader_kwargs={
                    'batch_size': global_batch_size_on_this_data_parallel_rank,
                    'num_workers': self.cfg.data.num_workers,
                    'prefetch_factor': 2,
                },
                mlm_probability=0.15,
                base_seed=self.cfg.seed,
                log_level=logging.CRITICAL,
                log_dir="/tmp/log",
                return_raw_samples=False,
                start_epoch=0,
                sequence_length_alignment=8,
                ignore_index=-1,
                micro_batch_size=self.cfg.micro_batch_size,
            )
        logging.info(f'Finished building LDDL Dataloaders')

    def build_train_valid_test_datasets(self):
        logging.info('Building Bert datasets.')
        if self.trainer.limit_val_batches > 1.0 and isinstance(self.trainer.limit_val_batches, float):
            raise ValueError("limit_val_batches must be an integer or float less than or equal to 1.0.")
        global_batch_size = self.cfg.global_batch_size
        # Compute trianing micro-batch steps: total_global_batch_steps x grad_acumms_per_global_batch
        max_train_steps = self.trainer.max_steps
        eval_iters = (max_train_steps // self.trainer.val_check_interval + 1) * self.trainer.limit_val_batches
        test_iters = self.trainer.limit_test_batches

        train_valid_test_num_samples = [
            max_train_steps * global_batch_size,
            eval_iters * global_batch_size,
            test_iters * global_batch_size,
        ]

        if self.trainer.limit_val_batches <= 1.0 and isinstance(self.trainer.limit_val_batches, float):
            train_valid_test_num_samples[1] = (
                1  # This is to make sure we only have one epoch on every validation iteration
            )

        self._train_ds, self._validation_ds, self._test_ds = dataset_utils.build_train_valid_test_datasets(
            cfg=self.cfg,
            trainer=self.trainer,
            data_prefix=self.cfg.data.data_prefix,
            data_impl=self.cfg.data.data_impl,
            splits_string=self.cfg.data.splits_string,
            train_valid_test_num_samples=train_valid_test_num_samples,
            max_seq_length=self.cfg.data.seq_length,
            masked_lm_prob=self.cfg.data.masked_lm_prob,
            short_seq_prob=self.cfg.data.short_seq_prob,
            seed=self.cfg.seed,
            skip_warmup=self.cfg.data.get('skip_warmup', True),
            binary_head=self.cfg.bert_binary_head,
            max_seq_length_dec=None,
            dataset_type='standard_bert',
            tokenizer=self.tokenizer.tokenizer,
        )

        if self._train_ds is not None:
            logging.info(f'Length of train dataset: {len(self._train_ds)}')
        if self._validation_ds is not None:
            logging.info(f'Length of val dataset: {len(self._validation_ds)}')
        if self._test_ds is not None:
            logging.info(f'Length of test dataset: {len(self._test_ds)}')
        logging.info(f'Finished building Bert datasets.')

        # Override limit_val_batches to be a multiple of num microbatches to prevent val_step from exiting in between a step
        self._reconfigure_limit_batches(self.trainer.limit_val_batches, self._validation_dl, 'val')

        return self._train_ds, self._validation_ds, self._test_ds

    def backward(self, *args, **kwargs):
        """LightningModule hook to do backward.
        We want this to do nothing since we run backward in the fwd/bwd functions from megatron-core.
        No need to call it here.
        """
        return

    def optimizer_zero_grad(self, *args, **kwargs):
        """LightningModule hook to zero grad.
        We want this to do nothing as we are zeroing grads during the training_step.
        """
        return

    def _append_sequence_parallel_module_grads(self, module, grads):
        """Helper method for allreduce_sequence_parallel_gradients"""

        for param in module.parameters():
            sequence_parallel_param = getattr(param, 'sequence_parallel', False)
            if sequence_parallel_param:
                if self.megatron_amp_O2:
                    grad = param.main_grad
                else:
                    grad = param.grad
                grads.append(grad.data)

    def setup(self, stage=None):
        """
        PTL hook that is executed after DDP spawns.
        We setup datasets here as megatron datasets require DDP to instantiate.
        See https://pytorch-lightning.readthedocs.io/en/latest/common/lightning_module.html#setup for more information.

        Args:
            stage (str, optional): Can be 'fit', 'validate', 'test' or 'predict'. Defaults to None.
        """

        num_parameters_on_device, total_num_parameters = self._get_total_params_across_model_parallel_groups_gpt_bert()

        logging.info(
            f'Pipeline model parallel rank: {parallel_state.get_pipeline_model_parallel_rank()}, '
            f'Tensor model parallel rank: {parallel_state.get_tensor_model_parallel_rank()}, '
            f'Number of model parameters on device: {num_parameters_on_device:.2e}. '
            f'Total number of model parameters: {total_num_parameters:.2e}.'
        )

        resume_checkpoint_path = self.trainer.ckpt_path
        if resume_checkpoint_path:
            init_consumed_samples = self._extract_consumed_samples_from_ckpt(resume_checkpoint_path)
        else:
            init_consumed_samples = 0
        self.init_consumed_samples = init_consumed_samples
        self.init_global_step = self.trainer.global_step

        if stage == 'predict':
            return
        else:
            # TODO: consider adding a ModelPT guard to check if model is being restored.
            # allowing restored models to optionally setup datasets
            if self.cfg.data.dataloader_type == "LDDL":
                self.build_LDDL_data(self.cfg.data)
                torch.distributed.barrier()
            else:
                self.build_train_valid_test_datasets()
                self.setup_training_data(self.cfg.data)
                self.setup_validation_data(self.cfg.data)
                self.setup_test_data(self.cfg.data)

        # when using pipeline model parallel the final stage need to initialize word embeddings
        if parallel_state.get_pipeline_model_parallel_world_size() > 1:
            for index, module in enumerate(self.get_model_module_list()):
                if parallel_state.get_virtual_pipeline_model_parallel_world_size() is not None:
                    parallel_state.set_virtual_pipeline_model_parallel_rank(index)
                    sync_embeddings = (
                        module.setup_embeddings_and_output_layer
                        if self.mcore_bert
                        else module.sync_initial_word_embeddings
                    )
                    sync_embeddings()
                    if parallel_state.get_virtual_pipeline_model_parallel_world_size() is not None:
                        parallel_state.set_virtual_pipeline_model_parallel_rank(0)

        if self.cfg.get('transformer_engine', False) or self.cfg.get('mcore_bert', False):
            self.setup_transformer_engine_tp_groups()

    def setup_transformer_engine_tp_groups(self):
        """This should be called after model parallel groups have been initialized
        and only needs to be called when using Transformer Engine.
        """
        for module in self.get_bert_module_list():
            """Set TP group
            Copied from: https://github.com/NVIDIA/TransformerEngine/blob/main/transformer_engine/pytorch/transformer.py#L398
            """
            # Deep iterate but skip self to avoid infinite recursion.
            for index, child in enumerate(module.modules()):
                if index == 0:
                    continue
                if hasattr(child, "set_tensor_parallel_group"):
                    tp_group = parallel_state.get_tensor_model_parallel_group()
                    child.set_tensor_parallel_group(tp_group)

    def get_bert_module_list(self):
        if isinstance(self.model, list):
            return [
                model.module if isinstance(model, (Float16Module, MCoreFloat16Module)) else model
                for model in self.model
            ]
        elif isinstance(self.model, (Float16Module, MCoreFloat16Module)):
            return [self.model.module]
        else:
            return [self.model]

    def allreduce_sequence_parallel_gradients(self):
        """All-reduce layernorm parameters across model parallel nodes when sequence parallelism is used.
        Modified from megatron-lm:
        https://gitlab-master.nvidia.com/ADLR/megatron-lm/-/blob/3f91f09bb2ab32f9904b47f46f19d2fc3f518ed8/megatron/training.py#L425
        """

        grads = []
        if isinstance(self.model, list):
            for module in self.model:
                self._append_sequence_parallel_module_grads(module, grads)
        else:
            self._append_sequence_parallel_module_grads(self.model, grads)

        coalesced = torch._utils._flatten_dense_tensors(grads)
        torch.distributed.all_reduce(coalesced, group=parallel_state.get_tensor_model_parallel_group())
        for buf, synced in zip(grads, torch._utils._unflatten_dense_tensors(coalesced, grads)):
            buf.copy_(synced)

    def build_pretraining_data_loader(self, dataset, consumed_samples):
        """Buld dataloader given an input dataset."""

        if dataset is None:
            return None
        # Megatron sampler
        if hasattr(self.cfg.data, 'dataloader_type') and self.cfg.data.dataloader_type is not None:
            if self.cfg.data.dataloader_type == 'single':
                batch_sampler = MegatronPretrainingSampler(
                    total_samples=len(dataset),
                    consumed_samples=consumed_samples,
                    micro_batch_size=self.cfg.micro_batch_size,
                    global_batch_size=self.cfg.global_batch_size,
                    data_parallel_rank=parallel_state.get_data_parallel_rank(),
                    data_parallel_size=parallel_state.get_data_parallel_world_size(),
                    drop_last=self.cfg.get('drop_last', True),
                )
            elif self.cfg.data.dataloader_type == 'cyclic':
                batch_sampler = MegatronPretrainingRandomSampler(
                    total_samples=len(dataset),
                    consumed_samples=consumed_samples,
                    micro_batch_size=self.cfg.micro_batch_size,
                    data_parallel_rank=parallel_state.get_data_parallel_rank(),
                    data_parallel_size=parallel_state.get_data_parallel_world_size(),
                    drop_last=self.cfg.get('drop_last', True),
                )
            else:
                raise ValueError('cfg.data.dataloader_type must be "single" or "cyclic"')
        else:
            raise ValueError('cfg.data.dataloader_type not found. Must be "single" or "cyclic"')

        # Torch dataloader.
        return torch.utils.data.DataLoader(
            dataset,
            batch_sampler=batch_sampler,
            num_workers=self.cfg.data.num_workers,
            pin_memory=True,
            persistent_workers=True if self.cfg.data.num_workers > 0 else False,
        )

    def setup_training_data(self, cfg):
        if hasattr(self, '_train_ds'):
            consumed_samples = self.compute_consumed_samples(0)
            logging.info(
                f'Setting up train dataloader with len(len(self._train_ds)): {len(self._train_ds)} and consumed samples: {consumed_samples}'
            )
            self._train_dl = self.build_pretraining_data_loader(self._train_ds, consumed_samples)

    def setup_validation_data(self, cfg):
        if hasattr(self, '_validation_ds'):
            consumed_samples = 0
            logging.info(
                f'Setting up validation dataloader with len(len(self._validation_ds)): {len(self._validation_ds)} and consumed samples: {consumed_samples}'
            )
            self._validation_dl = self.build_pretraining_data_loader(self._validation_ds, consumed_samples)

    def setup_test_data(self, cfg):
        if hasattr(self, '_test_ds'):
            consumed_samples = 0
            logging.info(
                f'Setting up test dataloader with len(len(self._test_ds)): {len(self._test_ds)} and consumed samples: {consumed_samples}'
            )
            self._test_dl = self.build_pretraining_data_loader(self._test_ds, consumed_samples)

    def transfer_batch_to_device(self, batch: Any, device: torch.device, dataloader_idx: int) -> Any:
        """PTL hook: https://pytorch-lightning.readthedocs.io/en/latest/common/lightning_module.html#transfer-batch-to-device
        When using pipeline parallelism, we need the global batch to remain on the CPU,
        since the memory overhead will be too high when using a large number of microbatches.
        Microbatches are transferred from CPU to GPU inside the pipeline.
        """
        return batch

    def parameters(self):
        if isinstance(self.model, list):
            return itertools.chain.from_iterable(module.parameters() for module in self.model)
        else:
            return self.model.parameters()

    @classmethod
    def list_available_models(cls) -> Optional[PretrainedModelInfo]:
        """
        This method returns a list of pre-trained model which can be instantiated directly from NVIDIA's NGC cloud.
        Returns:
            List of available pre-trained models.
        """
        result = []
        for vocab in ['cased', 'uncased']:
            result.append(
                PretrainedModelInfo(
                    pretrained_model_name=f"megatron_bert_345m_{vocab}",
                    location=f"https://api.ngc.nvidia.com/v2/models/nvidia/nemo/megatron_bert_345m_{vocab}/versions/1/files/megatron_bert_345m_{vocab}.nemo",
                    description=f"345M parameter BERT Megatron model with {vocab} vocab.",
                )
            )
        for vocab_size in ['50k', '30k']:
            for vocab in ['cased', 'uncased']:
                result.append(
                    PretrainedModelInfo(
                        pretrained_model_name=f"biomegatron345m_biovocab_{vocab_size}_{vocab}",
                        location=f"https://api.ngc.nvidia.com/v2/models/nvidia/nemo/biomegatron345m_biovocab_{vocab_size}_{vocab}/versions/1/files/BioMegatron345m-biovocab-{vocab_size}-{vocab}.nemo",
                        description="Megatron 345m parameters model with biomedical vocabulary ({vocab_size} size) {vocab}, pre-trained on PubMed biomedical text corpus.",
                    )
                )
        for vocab in ['cased', 'uncased']:
            result.append(
                PretrainedModelInfo(
                    pretrained_model_name=f"biomegatron-bert-345m-{vocab}",
                    location=f"https://api.ngc.nvidia.com/v2/models/nvidia/nemo/biomegatron345m{vocab}/versions/1/files/BioMegatron345m{vocab.capitalize()}.nemo",
                    description=f"Megatron pretrained on {vocab} biomedical dataset PubMed with 345 million parameters.",
                )
            )
        return result

    def setup_optimizer_param_groups(self):
        """ModelPT override. Optimizer will get self._optimizer_param_groups"""
        self._optimizer_param_groups = get_params_for_weight_decay_optimization(self.model)

    def configure_optimizers(self):

        if self.with_distributed_adam:

            # Disable overlapped grad sync for embedding grad when
            # pipeline parallelism is enabled
            if parallel_state.get_pipeline_model_parallel_world_size() > 1:
                modules = self.get_model_module_list()
                if parallel_state.is_pipeline_first_stage(ignore_virtual=True):
                    module = modules[0]  # only the first virtual rank has the embeddings
                    if self.cfg.get('share_embeddings_and_output_weights', True):
                        param = (
                            module.shared_embedding_or_output_weight()
                            if self.mcore_bert
                            else module.word_embeddings_weight()
                        )
                        param._disable_greedy_grad_copy = not self.megatron_amp_O2
                        param._disable_overlap_grad_sync = True
                if parallel_state.is_pipeline_last_stage(ignore_virtual=True):
                    if len(modules) > 1:
                        module = modules[-1]  # only the last virtual rank has the embeddings
                    else:
                        module = modules[0]
                    if self.cfg.get('share_embeddings_and_output_weights', True):
                        param = (
                            module.shared_embedding_or_output_weight()
                            if self.mcore_bert
                            else module.word_embeddings_weight()
                        )
                        param._disable_greedy_grad_copy = not self.megatron_amp_O2
                        param._disable_overlap_grad_sync = True

            # Disable overlapped grad sync for layer norm grads when
            # sequence parallelism is enabled
            for param in self.parameters():
                if getattr(param, 'sequence_parallel', False):
                    param._disable_greedy_grad_copy = not self.megatron_amp_O2
                    param._disable_overlap_grad_sync = True

            # sequence parallelism is enabled
            for param in self.parameters():
                if getattr(param, 'sequence_parallel', False):
                    param._disable_greedy_grad_copy = not self.megatron_amp_O2
                    param._disable_overlap_grad_sync = True

            # Initialize parameter buckets for overlapped grad and param syncs
            # Note: Params with disabled overlapping are put in the
            # last param bucket
            buckets = []
            if self.cfg.get('virtual_pipeline_model_parallel_size', None) is not None:
                # Initialize a bucket for each virtual pipeline stage
                for module in self.model:
                    if isinstance(module, (Float16Module, MCoreFloat16Module)):
                        module = module.module
                    stage_bucket = []
                    layers = module.encoder.layers if self.mcore_bert else module.language_model.encoder.layers
                    for layer in layers:
                        stage_bucket.extend(
                            p for p in layer.parameters() if not getattr(p, '_disable_overlap_grad_sync', False)
                        )
                    buckets.append(stage_bucket)
            else:
                # Initialize a bucket for each Transformer layer
                modules = self.model if isinstance(self.model, list) else [self.model]
                for module in modules:
                    if isinstance(module, (Float16Module, MCoreFloat16Module)):
                        module = module.module
                    layers = module.encoder.layers if self.mcore_bert else module.language_model.encoder.layers
                    for layer in layers:
                        buckets.append(
                            [p for p in layer.parameters() if not getattr(p, '_disable_overlap_grad_sync', False)]
                        )
            buckets.reverse()
            used_params = set()
            for bucket in buckets:
                used_params.update(bucket)
            buckets[-1].extend(p for p in self.parameters() if p not in used_params)
            self.distributed_adam_buckets = buckets

        return super().configure_optimizers()

    # Required for ONNX export
    @property
    def input_types(self) -> Optional[Dict[str, NeuralType]]:
        return {
            "input_ids": NeuralType(('B', 'T'), ChannelType()),
            "attention_mask": NeuralType(('B', 'T'), MaskType(), optional=True),
            "token_type_ids": NeuralType(('B', 'T'), ChannelType(), optional=True),
        }

    # Required for ONNX export
    def input_example(self, max_batch=1, max_dim=256):
        """
        Generates input examples for tracing etc.
        Returns:
            A tuple of input examples.
        """
        sample = next(self.parameters())
        sz = (max_batch, max_dim)
        input_ids = torch.randint(low=0, high=2048, size=sz, device=sample.device)
        token_type_ids = torch.randint(low=0, high=1, size=sz, device=sample.device)
        attention_mask = torch.randint(low=0, high=1, size=sz, device=sample.device)
        input_dict = {"input_ids": input_ids, "attention_mask": attention_mask, "token_type_ids": token_type_ids}
        return tuple([input_dict])

    def sharded_state_dict(self, prefix: str = '') -> Dict[str, Any]:
        """
        Creates the sharded state dict which is used by dist_checkpoint to save the sharded tensors to disk.
        When given the sharded_stated_dict, dist_checkpoint.load will load the tensors corresponding to
        self.state_dict().
        The sharded tensor mapping is defined in the GPTModel class from mcore.
        """
        if self.mcore_bert:
            module_prefix = f'{prefix}model.'
            sharded_state_dict = {}
            for index, module in enumerate(self.get_model_module_list()):
                if parallel_state.get_virtual_pipeline_model_parallel_world_size() is not None:
                    # virtual pipline rank must be set so that GPTModel returns the correct sharded state dict
                    parallel_state.set_virtual_pipeline_model_parallel_rank(index)
                    module_sharded_state_dict = module.sharded_state_dict(prefix=module_prefix)
                    sharded_state_dict[f'model_{index}'] = module_sharded_state_dict
                else:
                    module_sharded_state_dict = module.sharded_state_dict(prefix=module_prefix)
                    sharded_state_dict.update(module_sharded_state_dict)

            # reset vp rank
            if parallel_state.get_virtual_pipeline_model_parallel_world_size() is not None:
                parallel_state.set_virtual_pipeline_model_parallel_rank(0)

            return sharded_state_dict

    def on_save_checkpoint(self, checkpoint) -> None:
        """LightningModule hook:
        https://pytorch-lightning.readthedocs.io/en/stable/common/lightning_module.html#on-save-checkpoint
        """
        if self.mcore_bert:
            checkpoint['sharded_state_dict'] = self.sharded_state_dict()
        else:
            if isinstance(self.model, list):
                for i in range(len(self.model)):
                    parallel_state.set_virtual_pipeline_model_parallel_rank(i)
                    checkpoint[f'model{i}'] = self.model[i].module.state_dict_for_save_checkpoint()
                parallel_state.set_virtual_pipeline_model_parallel_rank(0)

    def on_load_checkpoint(self, checkpoint) -> None:
        """LightningModule hook:
        https://pytorch-lightning.readthedocs.io/en/stable/common/lightning_module.html#on-load-checkpoint
        """
        if self.mcore_bert:
            if 'state_dict' in checkpoint and checkpoint['state_dict']:
                for index, module in enumerate(self.get_model_module_list()):
                    if parallel_state.get_virtual_pipeline_model_parallel_world_size() is not None:
                        checkpoint_state_dict = checkpoint['state_dict'][f'model_{index}']
                    else:
                        checkpoint_state_dict = checkpoint['state_dict']
                    # checkpoint_state_dict has "model." but module does not so we need to remove it when loading
                    checkpoint_state_dict = {
                        key.replace('model.', ''): checkpoint_state_dict.pop(key)
                        for key in list(checkpoint_state_dict.keys())
                    }
                    module.load_state_dict(checkpoint_state_dict, strict=True)
            else:
                checkpoint['state_dict'] = {}
        else:
            if isinstance(self.model, list):
                for i in range(len(self.model)):
                    parallel_state.set_virtual_pipeline_model_parallel_rank(i)
                    self.model[i].module.load_state_dict(checkpoint[f'model{i}'], strict=True)
                parallel_state.set_virtual_pipeline_model_parallel_rank(0)

    def build_transformer_config(self) -> TransformerConfig:
        """Builds the megatron core gpt transformer config for the model.
        For attributes in the nemo model config that are the same
        as the megatron core TransformerConfig, we will use the value from the nemo model config.
        For attributes in TransformerConfig that are not in the nemo model config, we add custom logic.
        """
        activation = self.cfg.get('activation', 'gelu')
        assert activation == 'gelu', "Only gelu activation is support for BERT at the moment."

        normalization = self.cfg.get('normalization', 'layernorm')

        layernorm_zero_centered_gamma = self.cfg.get('normalization', 'layernorm') == 'layernorm1p' or self.cfg.get(
            "layernorm_zero_centered_gamma", False
        )
        if normalization == 'layernorm':
            normalization = 'LayerNorm'
        elif normalization == 'rmsnorm':
            normalization = 'RMSNorm'
        elif normalization == 'layernorm1p':
            normalization = 'LayerNorm'
            layernorm_zero_centered_gamma = True
        else:
            logging.warning(
                f"The normalization type: {normalization} might not be supported in megatron core."
                f"Supported types are LayerNorm and RMSNorm."
            )

        # any configs that are not in the nemo model config will be added here
        model_specific_configs = {
            'layernorm_zero_centered_gamma': layernorm_zero_centered_gamma,
            'normalization': normalization,
        }

        transformer_config = super().build_transformer_config()

        for key, value in model_specific_configs.items():
            setattr(transformer_config, key, value)

        # pass mcore customization configs directly to mcore
        mcore_customization_config_dict = self.cfg.get('mcore_customization_config', {})
        for key, value in mcore_customization_config_dict.items():
            setattr(transformer_config, key, value)

        return transformer_config


class MegatronBertTextEmbeddingModel(MegatronBertModel):
    """
    Megatron Bert Text Embedding.
    Model returns [batch, hidden] shape
    """

    def average_pool(self, last_hidden_states, attention_mask):
        last_hidden = last_hidden_states.masked_fill(~attention_mask[..., None].bool(), 0.0)
        return last_hidden.sum(dim=1) / attention_mask.sum(dim=1)[..., None]

    def forward(
        self,
        input_ids,
        attention_mask,
        token_type_ids,
        lm_labels=None,
        checkpoint_activations_all_layers=None,
        model=None,
    ):
        outputs = super().forward(
            input_ids, attention_mask, token_type_ids, lm_labels, checkpoint_activations_all_layers, model
        )
        embeddings = self.average_pool(outputs[0], attention_mask)
        embeddings = F.normalize(embeddings, p=2, dim=1)

        return embeddings<|MERGE_RESOLUTION|>--- conflicted
+++ resolved
@@ -434,17 +434,6 @@
         return loss_mean[0]
 
     def _make_data_iterator_list(self, data_iterator: Iterator) -> List[Iterator]:
-<<<<<<< HEAD
-        """ Convert data iterator into form expected by Megatron
-            With interleaved pipeline parallelism, Megatron expects a
-            list of one data iterator per model chunk. Each model
-            chunk independently gets data from its data iterator, so
-            we need to interact with the data iterator multiple times
-            for each microbatch step. Instead of incorporating this
-            logic into the data loader, we cache the iterator's output
-            to the first model chunk and reuse it in the other model
-            chunks.
-=======
         """Convert data iterator into form expected by Megatron
         With interleaved pipeline parallelism, Megatron expects a
         list of one data iterator per model chunk. Each model
@@ -454,7 +443,6 @@
         logic into the data loader, we cache the iterator's output
         to the first model chunk and reuse it in the other model
         chunks.
->>>>>>> d12fbbd3
         """
 
         if not isinstance(self.model, list) or len(self.model) == 1:
