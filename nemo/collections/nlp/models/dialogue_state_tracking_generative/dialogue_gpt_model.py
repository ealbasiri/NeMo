--- conflicted
+++ resolved
@@ -55,15 +55,13 @@
     def __init__(
         self, cfg: DictConfig, trainer: Trainer = None,
     ):
-<<<<<<< HEAD
+
         self.cfg = cfg
-=======
->>>>>>> a8f29af6
         self.data_prepared = False
 
         self.setup_tokenizer(cfg.tokenizer)
         super().__init__(cfg=cfg, trainer=trainer)
-<<<<<<< HEAD
+        
         if self.cfg.library == "huggingface":
             self.language_model = AutoModelWithLMHead.from_pretrained(cfg.language_model.pretrained_model_name)
             self.language_model.resize_token_embeddings(len(self.tokenizer.tokenizer))
@@ -85,14 +83,6 @@
                 else:
                     raise ValueError(f'\n Soft prompt init method {init_method} is not recognized, please use text or random')
             """
-=======
-        if cfg.library == "huggingface":
-            self.language_model = AutoModelWithLMHead.from_pretrained(cfg.language_model.pretrained_model_name)
-            self.language_model.resize_token_embeddings(len(self.tokenizer.tokenizer))
-        elif cfg.library == "megatron":
-            self.language_model = MegatronGPTModel.restore_from(cfg.language_model.lm_checkpoint, trainer=trainer)
->>>>>>> a8f29af6
-
         all_labels = list(
             self._train_dl.dataset.all_possible_labels.union(
                 self._validation_dl.dataset.all_possible_labels, self._test_dl.dataset.all_possible_labels
@@ -309,19 +299,12 @@
         elif self.cfg.library == "megatron":
             position_ids = torch.arange(input_ids.size(1), dtype=torch.long, device=input_ids.device)
             position_ids = position_ids.unsqueeze(0).repeat(input_ids.size(0), 1)
-<<<<<<< HEAD
+
             prompt_tags = [self.prompt_tags[0]] * input_ids.size(0) if self.prompt_tags else None
 
             unmasked_unreduced_loss = self.language_model(
                 input_ids, position_ids, attention_mask=attention_mask > 0, labels=labels, prompt_tags=prompt_tags
             )
-=======
-            unmasked_unreduced_loss = self.language_model(
-                input_ids, position_ids, attention_mask=attention_mask > 0, labels=labels
-            )
-
-            # labels_mask = torch.tensor([0 if (i == -100 or i == self.tokenizer.tokenizer.pad_token_id) else 1 for i in labels])
->>>>>>> a8f29af6
             filler = torch.zeros_like(labels)
             labels_mask_0 = torch.where(labels != -100, labels, filler)
             labels_mask_1 = torch.abs(torch.where(labels != self.tokenizer.tokenizer.pad_token_id, labels, filler))
@@ -453,7 +436,6 @@
         )
         return generated_field, ground_truth_field
 
-<<<<<<< HEAD
     def prepare_megatron_generation(self, labels, input_ids, template_length):
         batch_size = labels.size(0)
         prompt_tags = [self.prompt_tags[0]] * batch_size if self.prompt_tags else None
@@ -499,9 +481,6 @@
 
     def generate_candidates(self, generate_input_ids, generate_attn_masks, labels, template_length, input_ids):
 
-=======
-    def generate_candidates(self, generate_input_ids, generate_attn_masks, labels):
->>>>>>> a8f29af6
         if self.cfg.library == "huggingface":
             param_dict = {
                 "input_ids": generate_input_ids,
@@ -509,7 +488,6 @@
                 "max_length": self._cfg.dataset.max_seq_length + 32,
                 "pad_token_id": self.tokenizer.tokenizer.pad_token_id,
             }
-<<<<<<< HEAD
             generated_tokens = self.language_model.generate(**param_dict)
             generated_field, ground_truth_field = self.process_into_structured_fields(generated_tokens, labels)
 
@@ -521,13 +499,6 @@
             generated_field, ground_truth_field = self.process_into_structured_fields(
                 generated_tokens, labels, left_padding=False, template_length=template_length
             )
-=======
-
-            generated_tokens = self.language_model.generate(**param_dict)
-        elif self.cfg.library == "megatron":
-            raise NotImplementedError()
-        generated_field, ground_truth_field = self.process_into_structured_fields(generated_tokens, labels)
->>>>>>> a8f29af6
 
         return generated_field, ground_truth_field
 
@@ -545,16 +516,9 @@
             correct_candidate,
         ) = batch
 
-<<<<<<< HEAD
-        # loss = self(input_ids, attn_masks, labels)
-        # self.log("{}_loss".format(mode), loss, on_step=True, on_epoch=True, prog_bar=True, logger=True)
-        loss = torch.tensor(0.0).to(labels.device)
-=======
         loss = self(input_ids, attn_masks, labels)
-
         self.log("{}_loss".format(mode), loss, on_step=True, on_epoch=True, prog_bar=True, logger=True)
-
->>>>>>> a8f29af6
+        
         # ranking using perplexity of candidates
         if self.eval_mode == "ranking":
             generated_field, ground_truth_field = self.rank_candidates(
@@ -574,18 +538,6 @@
             raise ValueError(
                 "{} is not among supported options (ranking, generation, binary_score)".format(self.eval_mode)
             )
-<<<<<<< HEAD
-=======
-
-        generated_field_ids = torch.tensor(
-            [self.label_to_ids[label.strip()] for label in generated_field], dtype=int
-        ).to(labels.device)
-        ground_truth_field_ids = torch.tensor(
-            [self.label_to_ids[label.strip()] for label in ground_truth_field], dtype=int
-        ).to(labels.device)
-
-        tp, fn, fp, _ = self.classification_report(generated_field_ids, ground_truth_field_ids)
->>>>>>> a8f29af6
 
         # for i in range(len(generated_field)):
         #     print("Input: {}".format(self.tokenizer.tokenizer.decode(input_ids[i], skip_special_tokens=True)))
