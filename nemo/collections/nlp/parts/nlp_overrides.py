# Copyright (c) 2021, NVIDIA CORPORATION.  All rights reserved.
#
# Licensed under the Apache License, Version 2.0 (the "License");
# you may not use this file except in compliance with the License.
# You may obtain a copy of the License at
#
#     http://www.apache.org/licenses/LICENSE-2.0
#
# Unless required by applicable law or agreed to in writing, software
# distributed under the License is distributed on an "AS IS" BASIS,
# WITHOUT WARRANTIES OR CONDITIONS OF ANY KIND, either express or implied.
# See the License for the specific language governing permissions and
# limitations under the License.

import functools
import itertools
import os
import re
import shutil
import tempfile
from collections import OrderedDict, defaultdict
from contextlib import contextmanager
from pathlib import Path
from typing import Any, Callable, Dict, Generator, Iterator, List, Literal, Mapping, Optional, Sized, Union

import pytorch_lightning as pl
import torch
from lightning_fabric.plugins import TorchCheckpointIO
from lightning_fabric.utilities.cloud_io import get_filesystem
from lightning_fabric.utilities.optimizer import _optimizer_to_device
from omegaconf import OmegaConf
from pytorch_lightning.callbacks.progress import TQDMProgressBar
from pytorch_lightning.callbacks.progress.tqdm_progress import _update_n
from pytorch_lightning.core.optimizer import LightningOptimizer
from pytorch_lightning.loops.fetchers import _DataFetcher
from pytorch_lightning.plugins import ClusterEnvironment
from pytorch_lightning.plugins.io.checkpoint_plugin import CheckpointIO
from pytorch_lightning.plugins.io.wrapper import _WrappingCheckpointIO
from pytorch_lightning.plugins.precision import MixedPrecisionPlugin
from pytorch_lightning.plugins.precision.fsdp import FSDPPrecision
from pytorch_lightning.strategies import DDPStrategy, FSDPStrategy
from pytorch_lightning.trainer.states import TrainerFn
from pytorch_lightning.trainer.trainer import Trainer
from torch._C._distributed_c10d import ReduceOp
from torch.distributed.algorithms.ddp_comm_hooks.debugging_hooks import noop_hook
from torch.distributed.fsdp import BackwardPrefetch, FullStateDictConfig
from torch.distributed.fsdp import FullyShardedDataParallel as FSDP
from torch.distributed.fsdp import (
    MixedPrecision,
    OptimStateKeyType,
    ShardedStateDictConfig,
    ShardingStrategy,
    StateDictType,
)
from torch.distributed.fsdp.api import FullOptimStateDictConfig, ShardedOptimStateDictConfig
from torch.distributed.fsdp.wrap import transformer_auto_wrap_policy
from torch.nn.parallel import DistributedDataParallel

from nemo.utils.get_rank import is_global_rank_zero

try:
    from torch.cuda.amp.grad_scaler import _refresh_per_optimizer_state
except ImportError:
    # since PyTorch 2.3 the path has changed
    from torch.amp.grad_scaler import _refresh_per_optimizer_state

from nemo.collections.nlp.modules.common.megatron.module import Float16Module
from nemo.collections.nlp.modules.common.megatron.transformer import AutocastTransformerLayer, ParallelTransformerLayer
from nemo.collections.nlp.parts import utils_funcs
from nemo.core.connectors.save_restore_connector import SaveRestoreConnector
from nemo.core.optim import MainParamsOptimizerWrapper
from nemo.core.optim.optimizers import init_optimizer_states
from nemo.utils import AppState, logging
from nemo.utils.model_utils import ckpt_to_dir, inject_model_parallel_rank, uninject_model_parallel_rank

try:

    from nemo.core.optim.distributed_adam import MegatronDistributedFusedAdam
    from nemo.core.optim.mcore_optim import McoreDistributedOptimizer

    from nemo.core.optim.distributed_adam import MegatronDistributedFusedAdam

    HAVE_APEX = True

except (ImportError, ModuleNotFoundError):

    HAVE_APEX = False


try:
    import amp_C

    HAVE_AMP_C = True

except (ImportError, ModuleNotFoundError):

    HAVE_AMP_C = False

try:
    from megatron.core import dist_checkpointing, parallel_state
    from megatron.core.dist_checkpointing.dict_utils import dict_list_map_outplace
    from megatron.core.dist_checkpointing.mapping import LocalNonpersitentObject
    from megatron.core.dist_checkpointing.optimizer import (
        get_param_id_to_sharded_param_map,
        make_sharded_optimizer_tensor,
        optim_state_to_sharding_state,
    )
    from megatron.core.dist_checkpointing.strategies import tensorstore
    from megatron.core.tensor_parallel.layers import param_is_not_tensor_parallel_duplicate
    from megatron.core.transformer.module import Float16Module as MCoreFloat16Module
    from megatron.core.transformer.transformer_layer import TransformerLayer as MCoreTransformerLayer
    from nemo.utils.callbacks.dist_ckpt_io import DistributedCheckpointIO

    HAVE_MEGATRON_CORE = True

except (ImportError, ModuleNotFoundError):

    HAVE_MEGATRON_CORE = False

try:
    from megatron.core.num_microbatches_calculator import get_num_microbatches

except (ImportError, ModuleNotFoundError):
    logging.warning("Megatron num_microbatches_calculator not found, using Apex version.")
    from apex.transformer.pipeline_parallel.utils import get_num_microbatches


try:
    from modelopt.torch.opt.plugins import restore_sharded_modelopt_state, save_sharded_modelopt_state

    HAVE_MODELOPT = True

except Exception:
    HAVE_MODELOPT = False

NEMO_MEGATRON_MODEL_PARALLEL_APPSTATE_OVERRIDE = "NEMO_MEGATRON_MODEL_PARALLEL_APPSTATE_OVERRIDE"


def init_model_parallel(
    sharp: bool, nccl_communicator_config_path: str = None, distributed_timeout_minutes: int = 30
) -> None:
    """Initializes Megatron-LM model parallel if using model parallelism.

    Args:
        sharp: Apply SHARP to NCCL data-parallel communication.
        nccl_communicator_config_path: Path to the yaml NCCL communication process group config file.
    """
    app_state = AppState()

    # we initialize megatron-lm model parallel and data parallel groups
    # after initializing DDP with PTL.
    if app_state.model_parallel_size is not None:
        # destroy groups in case they have already been created
        # this happens with multiple calls to trainer.test for example
        parallel_state.destroy_model_parallel()
        if torch.distributed.is_initialized():
            parallel_state.initialize_model_parallel(
                tensor_model_parallel_size=app_state.tensor_model_parallel_size,
                pipeline_model_parallel_size=app_state.pipeline_model_parallel_size,
                virtual_pipeline_model_parallel_size=app_state.virtual_pipeline_model_parallel_size,
                pipeline_model_parallel_split_rank=app_state.pipeline_model_parallel_split_rank,
                context_parallel_size=app_state.context_parallel_size,
                nccl_communicator_config_path=nccl_communicator_config_path,
                use_sharp=sharp,
                expert_model_parallel_size=app_state.expert_model_parallel_size,
<<<<<<< HEAD
=======
                order='tp-pp-dp' if app_state.use_tp_pp_dp_mapping else 'tp-cp-ep-dp-pp',
                distributed_timeout_minutes=distributed_timeout_minutes,
>>>>>>> d12fbbd3
            )

            # assert that fake tp and pp rank match after model parallel init
            assert app_state.tensor_model_parallel_rank == parallel_state.get_tensor_model_parallel_rank()
            assert app_state.pipeline_model_parallel_rank == parallel_state.get_pipeline_model_parallel_rank()

            app_state.tensor_model_parallel_group = parallel_state.get_tensor_model_parallel_group()
            app_state.data_parallel_group = parallel_state.get_data_parallel_group()
            app_state.data_parallel_rank = parallel_state.get_data_parallel_rank()
            app_state.data_parallel_size = parallel_state.get_data_parallel_world_size()
            app_state.pipeline_model_parallel_group = parallel_state.get_pipeline_model_parallel_group()

            # create MPI process group for UCX-based communication APIs
            if app_state.init_mpi_proc_group:
                torch.distributed.new_group(backend='mpi')


class NLPDDPStrategy(DDPStrategy):
    """DDP plugin for Pytorch Lightning. Needed to customize DDP for model parallel models.

    Args:
        no_ddp_communication_hook: Disable DDP communication hook when using AMP-O2
        with FP32 gradient accumulation.
        nccl_communicator_config_path: Path to the yaml file with NCCL communicator options
        sharp: Apply SHARP to NCCL data-parallel communication.
    """

    def __init__(
        self,
        parallel_devices: Optional[List[torch.device]] = None,
        cluster_environment: ClusterEnvironment = None,
        checkpoint_io: Optional[CheckpointIO] = None,
        no_ddp_communication_hook: bool = False,
        nccl_communicator_config_path: Optional[str] = None,
        sharp: bool = False,
        dist_ckpt_parallel_save: bool = False,
        **kwargs: Union[Any, Dict[str, Any]],
    ) -> None:
        if not HAVE_APEX:
            raise ImportError(
                "Apex was not found. Please see the NeMo README for installation instructions: https://github.com/NVIDIA/NeMo#megatron-gpt."
            )

        if not HAVE_MEGATRON_CORE:
            raise ImportError(
                "megatron-core was not found. Please see the NeMo README for installation instructions: https://github.com/NVIDIA/NeMo#megatron-gpt."
            )
        super().__init__(
            parallel_devices=parallel_devices,
            cluster_environment=cluster_environment,
            checkpoint_io=checkpoint_io,
            **kwargs,
        )

        self.no_ddp_communication_hook = no_ddp_communication_hook
        self.nccl_communicator_config_path = nccl_communicator_config_path
        self.sharp = sharp
        self._dist_ckpt_parallel_save = dist_ckpt_parallel_save

    def setup(self, trainer: "pl.Trainer") -> None:
        """
        Override setup() of DDPStrategy to avoid _sync_module_states(self.model) during eval as it can cause PP > 1 to hang
        due to assumption in DDPStrategy class that the same model is replicated across GPUs
        """
        trainer_fn = trainer.state.fn
        if trainer_fn == TrainerFn.FITTING:
            super().setup(trainer)
        else:
            assert self.accelerator is not None
            self.accelerator.setup(trainer)

            # move the model to the correct device
            self.model_to_device()
            self.setup_precision_plugin()
            assert self.model is not None

    def setup_distributed(self, global_rank: int = None, world_size: int = None) -> None:
        # call PTL init ddp
        super().setup_distributed()

        # init model parallel if needed
        if not parallel_state.model_parallel_is_initialized():
            app_state = AppState()

            if app_state.model_parallel_size is not None:
                init_model_parallel(
                    self.sharp,
                    self.nccl_communicator_config_path,
                    distributed_timeout_minutes=self._timeout.total_seconds() / 60,
                )

    def configure_ddp(self):
        """Override LightningModule ddp if using model parallel.
        Sets find_unused_parameters to False to use activation-checkpoint-recomputation.
        """

        if (hasattr(self.model, 'megatron_amp_O2') and self.model.megatron_amp_O2) or (
            hasattr(self.model, 'with_distributed_adam') and self.model.with_distributed_adam
        ):
            # do not use DDP if using megatron amp O2 or distributed optimizer
            if self.model.use_mcore_dist_optim:
                self.model.setup_mcore_distributed_parallel()
            self._model = self.model
        else:
            app_state = AppState()

            if app_state.model_parallel_size is not None:

                logging.info(f"Configuring DDP for model parallelism.")

                # With model parallelism, multiple GPUs form a large "logical GPU"
                # this means that data parallel groups span multiple GPUs
                # and are non-trivial
                # TODO: for megatron-lm self.model is a list
                # Removing self.pre_configure_ddp() as DDP's 'find_unused_parameters' now defaults
                # to False in PTL 2.0 and hence pre_configure_ddp() is removed in ddp.py
                # self.pre_configure_ddp()
                # device_ids = self.determine_ddp_device_ids()
                self._model = DistributedDataParallel(
                    self.model,
                    process_group=parallel_state.get_data_parallel_group(with_context_parallel=True),
                    **self._ddp_kwargs,
                )

                if self.no_ddp_communication_hook:
                    # When using custom gradient accumulation and allreduce, disable
                    # DDP communication hook that works on the gradient bucket.
                    # Instead, use the custom gradient function and communication hook,
                    # which is defined in the master optimizer wrapper.
                    self._model.require_backward_grad_sync = False
                    self._model.register_comm_hook(None, noop_hook)

            else:
                super().configure_ddp()

    def optimizer_sharded_state_dict(self, unsharded_optim_state=None, is_loading=False):
        """
        Sharded state dictionary for an MainParamsOptimizerWrapper.
        Used to save and load the optimizer state when training with distributed_checkpoint.
        Returns:
            dict: The sharded state dictionary for the optimizer
        Raises:
            ValueError: If a parameter ID does not match any model sharded parameter.
        """

        optimizer = self.lightning_module.optimizers(use_pl_optimizer=False)

        model_sharded_state_dict = self.lightning_module.sharded_state_dict()

        # remove _extra_state
        model_sharded_state_dict = {
            key: value for key, value in model_sharded_state_dict.items() if not key.endswith('_extra_state')
        }
        if isinstance(optimizer, McoreDistributedOptimizer):
            return optimizer.sharded_state_dict(
                model_sharded_state_dict,
                unsharded_optim_state,
                is_loading=is_loading,
                dist_ckpt_parallel_save=self._dist_ckpt_parallel_save,
            )
        elif isinstance(optimizer, MegatronDistributedFusedAdam):
            return optimizer.sharded_state_dict(model_sharded_state_dict, unsharded_optim_state)
        elif not isinstance(optimizer, MainParamsOptimizerWrapper):
            # Regular optimizer, e.g. Adam or FusedAdam
            init_optimizer_states(optimizer)
            optimizer_state_dict = optimizer.state_dict()
            id_to_sharded_param_map = get_param_id_to_sharded_param_map(
                model_sharded_state_dict=model_sharded_state_dict,
                optim_params_iter=itertools.chain.from_iterable(g['params'] for g in optimizer.param_groups),
            )
            optim_state_to_sharding_state(optimizer_state_dict, id_to_sharded_param_map)
            return optimizer_state_dict

<<<<<<< HEAD
        if isinstance(optimizer, MegatronDistributedFusedAdam):
            return optimizer.sharded_state_dict(model_sharded_state_dict)
        elif not isinstance(optimizer, MainParamsOptimizerWrapper):
            # Regular optimizer, e.g. Adam or FusedAdam
            init_optimizer_states(optimizer)
            optimizer_state_dict = optimizer.state_dict()
            id_to_sharded_param_map = get_param_id_to_sharded_param_map(
                model_sharded_state_dict=model_sharded_state_dict,
                optim_params_iter=itertools.chain.from_iterable(g['params'] for g in optimizer.param_groups),
            )
            optim_state_to_sharding_state(optimizer_state_dict, id_to_sharded_param_map)
            return optimizer_state_dict

=======
>>>>>>> d12fbbd3
        # MainParamsOptimizerWrapper
        init_optimizer_states(optimizer.optimizer)

        optimizer_state_dict = optimizer.state_dict()

        id_to_sharded_param_map = get_param_id_to_sharded_param_map(
            model_sharded_state_dict=model_sharded_state_dict,
            optim_params_iter=itertools.chain.from_iterable(g for g in optimizer.float16_groups),
        )

        # Convert fp32_from_fp16_params
        assert len(optimizer_state_dict['fp32_from_fp16_params']) == len(
            optimizer_state_dict['optimizer']['param_groups']
        )

        def get_safe(param_id):
            try:
                return id_to_sharded_param_map[param_id]
            except KeyError as e:
                raise ValueError(f'Param id {param_id} does not match any model sharded param') from e

        optimizer_state_dict['fp32_from_fp16_params'] = [
            [
                make_sharded_optimizer_tensor(get_safe(param_id), fp32_param, prefix=f'optimizer.state.fp32_param')
                for param_id, fp32_param in zip(state_group['params'], fp32_group)
            ]
            for fp32_group, state_group in zip(
                optimizer_state_dict['fp32_from_fp16_params'], optimizer_state_dict['optimizer']['param_groups']
            )
        ]

        # Convert state
        optim_state_to_sharding_state(optimizer_state_dict['optimizer'], id_to_sharded_param_map)

        return optimizer_state_dict

    def save_checkpoint(
        self, checkpoint: Dict[str, Any], filepath: Union[str, Path], storage_options: Optional[Any] = None
    ) -> None:
        app_state = AppState()
        """ PTL method which we override to accomodate distributed checkpoints and 
            the legacy model parallel checkpoints.

            When using megatron core, the distributed checkpointing library expects save functions to be
            called on every rank and internally does the rank checking.
        """
        # check if using distributed checkpointing
        if self.use_distributed_checkpointing:
            assert (
                len(checkpoint['optimizer_states']) == 1
            ), "Currently only support checkpointing 1 distributed optimizer per time!"
            # converts the optimizer states to their sharded equivalents
            sharded_optim_state = self.optimizer_sharded_state_dict(
                unsharded_optim_state=checkpoint['optimizer_states'][0]
            )
            checkpoint['optimizer_states'] = [sharded_optim_state]
            # remove device state_dict
            checkpoint['state_dict'] = OrderedDict([])

            self.checkpoint_io.save_checkpoint(checkpoint, ckpt_to_dir(filepath), storage_options=storage_options)

            if HAVE_MODELOPT and hasattr(self.lightning_module, "get_model_module_list"):
                save_sharded_modelopt_state(
                    self.lightning_module.get_model_module_list(),
                    ckpt_to_dir(filepath),
                    self.unwrapped_checkpoint_io.save_sharded_strategy,
                    prefix="model.",
                )
        else:
            # PTL override to accomodate model parallel checkpoints
            filepath = inject_model_parallel_rank(filepath)
            if self.is_global_zero or app_state.data_parallel_rank == 0:
                self.checkpoint_io.save_checkpoint(checkpoint, filepath, storage_options=storage_options)

    # PTL 2.2 supports non strict loading of the ckpt with the strict arg (https://github.com/Lightning-AI/pytorch-lightning/pull/19404)
    def load_model_state_dict(self, checkpoint: Mapping[str, Any], strict: bool = True) -> None:
        # if using distributed checkpointing, the state dict logic is at the model level
        if self.use_distributed_checkpointing:
            return

        # legacy state dict logic, does not use megatron core
        else:

            # Release strict state dict matching when using Megatron AMP-O2 to skip matching
            # half-precision module wrapper module.
            # TODO: Refactor this to be more generic.
            model_key = None
            model_attr = None
            if hasattr(self.lightning_module, 'model'):
                model_key = 'model'
                model_attr = self.lightning_module.model
            elif hasattr(self.lightning_module, 'enc_dec_model'):
                model_key = 'enc_dec_model'
                model_attr = self.lightning_module.enc_dec_model
            if model_key is not None:
                if isinstance(model_attr, Float16Module) or isinstance(model_attr, MCoreFloat16Module):
                    new_state_dict = {}
                    for key in checkpoint['state_dict'].keys():
                        new_key = key.replace(f'{model_key}.', f'{model_key}.module.', 1)
                        new_state_dict[new_key] = checkpoint['state_dict'][key]
                    checkpoint['state_dict'] = new_state_dict

            self.lightning_module.load_state_dict(checkpoint["state_dict"], strict=strict)

    def _fix_tensors_device(self, ckpt: Dict) -> Dict:
        """Ensure checkpoint tensors are on the correct device."""
        assert torch.cuda.is_initialized(), (torch.cuda.is_available(), torch.cuda.is_initialized())
        cur_dev = torch.device("cuda", index=torch.cuda.current_device())

        def _fix_device(t):
            if isinstance(t, torch.Tensor) and t.is_cuda and t.device != cur_dev:
                t = t.to(cur_dev)
            return t

        return dict_list_map_outplace(_fix_device, ckpt)

    def _get_param_group(self, state_dict: Dict[str, Any]):
        """Return the param groups in the state dict"""
        return (
            state_dict['optimizer_states'][0]['param_groups']
            if 'optimizer' not in state_dict['optimizer_states'][0]
            else state_dict['optimizer_states'][0]['optimizer']['param_groups']
        )

    def _check_param_groups_mismatch(self, checkpoint_path: Union[str, Path], sharded_state_dict: Dict[str, Any]):
        """
        Check if the number of param groups in the checkpoint not match with the sharded_state_dict
        Returns:
            bool: True if the number of param groups does not match
        """
        common_state_dict = dist_checkpointing.load_common_state_dict(checkpoint_path)
        # @akoumparouli: check if it contains an mcore dist opt
        if common_state_dict.get('optimizer_states', [{}])[0].get('param_groups', None) is None:
            return False
        model_param_groups = self._get_param_group(common_state_dict)
        checkpoint_param_groups = self._get_param_group(sharded_state_dict)
        return len(model_param_groups) != len(checkpoint_param_groups)

    def _fix_param_groups(
        self, checkpoint_path: Union[str, Path], sharded_state_dict: Dict[str, Any]
    ) -> Dict[str, Any]:
        """
        Try to fix the param groups in the checkpoint.
        This is to fix the bug that in 24.03, all checkpoints store EP param group regardless of using EP or not.
        This function makes sure all checkpoints are compatible for loading.
        Returns:
            sharded_state_dict: Loaded dictionary for the distributed load function
        """
        common_state_dict = dist_checkpointing.load_common_state_dict(checkpoint_path)
        model_param_groups = self._get_param_group(sharded_state_dict)
        checkpoint_param_groups = self._get_param_group(common_state_dict)

        model_has_expert_param = any(param.get('is_expert', False) for param in model_param_groups)
        checkpoint_has_expert_param = any(param.get('is_expert', False) for param in checkpoint_param_groups)

        expert_index = None
        if checkpoint_has_expert_param and not model_has_expert_param:
            logging.warning(
                'Currently training the model without expert parallelism while restored checkpoint has EP params. Ignoring the EP params for restoring.'
            )
            expert_index = next(
                (index for index, entry in enumerate(checkpoint_param_groups) if entry.get('is_expert', False)),
                None,
            )
            if expert_index:
                # Temporary empty params so that loading doesn't fail
                model_param_groups.insert(expert_index, {'params': LocalNonpersitentObject([]), 'is_expert': True})
                if 'optimizer' in sharded_state_dict['optimizer_states'][0]:
                    sharded_state_dict['optimizer_states'][0]['optimizer']['param_groups'] = model_param_groups
                else:
                    sharded_state_dict['optimizer_states'][0]['param_groups'] = model_param_groups
            else:
                raise ValueError('Cannot find expert param in the checkpoint.')

        loaded_state_dict = self.checkpoint_io.load_checkpoint(checkpoint_path, sharded_state_dict=sharded_state_dict)
        if expert_index is not None:
            # Remove the temporary empty params added above
            if 'optimizer' in loaded_state_dict['optimizer_states'][0]:
                loaded_state_dict['optimizer_states'][0]['optimizer']['param_groups'].pop(expert_index)
            else:
                loaded_state_dict['optimizer_states'][0]['param_groups'].pop(expert_index)
        return loaded_state_dict

    def load_checkpoint(self, checkpoint_path: Union[str, Path]) -> Dict[str, Any]:
        """PTL method which we override to integrate distributed checkpoints for model parallel models.
        In order to load distributed checkpoints we need to provide the sharded_state_dict to
        the distributed load function. We get the sharded_state_dict from self.lightning_module
        which makes it convenient to have the loading logic happen at the strategy level.
        """

        fs = get_filesystem(checkpoint_path)

        # Check if using distributed checkpointing
        if self.use_distributed_checkpointing:
            # Distributed checkpoints must be directories.
            if not fs.isdir(checkpoint_path):
                raise ValueError(f'Distributed checkpoints should be a directory. Found: {checkpoint_path}.')

            if HAVE_MODELOPT and hasattr(self.lightning_module, "get_model_module_list"):
                restore_sharded_modelopt_state(
                    self.lightning_module.get_model_module_list(), checkpoint_path, prefix="model."
                )

            sharded_state_dict = self.lightning_module.sharded_state_dict()

            checkpoint = {}

            # after dist_checkpointing.load, sharded tensors will be replaced with tensors
            checkpoint['state_dict'] = sharded_state_dict
            checkpoint['optimizer_states'] = [self.optimizer_sharded_state_dict(is_loading=True)]
            if self._check_param_groups_mismatch(checkpoint_path, checkpoint):
                checkpoint = self._fix_param_groups(checkpoint_path, checkpoint)
            else:
                checkpoint = self.checkpoint_io.load_checkpoint(checkpoint_path, sharded_state_dict=checkpoint)

            if getattr(self.lightning_module, 'continue_training', False):
                checkpoint = self._integrate_original_checkpoint_data(checkpoint)
            return checkpoint

        # Legacy model parallel checkpointing logic, does not use megatron core
        else:
            # Try to read the checkpoint at `path`. If not exist, do not restore checkpoint.
            checkpoint_path = inject_model_parallel_rank(checkpoint_path)
            if not fs.exists(checkpoint_path):
                raise FileNotFoundError(f"Checkpoint at {checkpoint_path} not found. Aborting training.")
            torch.cuda.empty_cache()
            return self.checkpoint_io.load_checkpoint(checkpoint_path)

    def _integrate_original_checkpoint_data(self, checkpoint: Dict[str, Any]) -> Dict[str, Any]:
        """
        Ensures that model and optimizer weights are loaded from the checkpoint.
        All other metadata are reinitialized.
        """
        original_checkpoint = self.lightning_module.trainer._checkpoint_connector.dump_checkpoint()
        for key in checkpoint:
            if key not in ['state_dict', 'optimizer_states']:
                checkpoint[key] = original_checkpoint[key]
        if 'optimizer' in checkpoint['optimizer_states'][0]:
            checkpoint['optimizer_states'][0]['optimizer']['param_groups'] = original_checkpoint['optimizer_states'][
                0
            ]['optimizer']['param_groups']
        else:
            checkpoint['optimizer_states'][0]['param_groups'] = original_checkpoint['optimizer_states'][0][
                'param_groups'
            ]

        return checkpoint

    def remove_checkpoint(self, filepath: Union[str, Path]) -> None:
        # check if filepath is a distributed checkpoint
        if self.use_distributed_checkpointing:
            if self.is_global_zero:
                self.checkpoint_io.remove_checkpoint(ckpt_to_dir(filepath))

        # legacy checkpoint logic, does not use megatron core
        else:
            app_state = AppState()
            # PTL override to accomodate model parallel checkpoints
            filepath = inject_model_parallel_rank(filepath)
            if self.is_global_zero or app_state.data_parallel_rank == 0:
                logging.info(f'Removing checkpoint: {filepath}')
                self.checkpoint_io.remove_checkpoint(filepath)

    @property
    def use_distributed_checkpointing(self):
        has_dist_ckpt_io = HAVE_MEGATRON_CORE and isinstance(self.unwrapped_checkpoint_io, DistributedCheckpointIO)
        has_sharded_state_dict = (
            hasattr(self.lightning_module, 'sharded_state_dict')
            and self.lightning_module.sharded_state_dict() is not None
        )
        if has_sharded_state_dict and not has_dist_ckpt_io:
            logging.warning(
                'Distributed checkpoints requires DistributedCheckpointIO plugin to be used. Setting up a default now.'
            )
            self.checkpoint_io = DistributedCheckpointIO.from_config(self.lightning_module.cfg)
        if not has_sharded_state_dict and has_dist_ckpt_io:
            logging.warning(
                'DistributedCheckpointIO configured but should not be used. Reverting back to TorchCheckpointIO'
            )
            self.checkpoint_io = TorchCheckpointIO()
        return has_sharded_state_dict

    @property
    def distributed_sampler_kwargs(self):
        app_state = AppState()
        if app_state.model_parallel_size is not None:
            # When using model parallel, data parallel groups are non-trivial and they
            # correspond to the logical GPUs. This means that the GPUs that form a
            # single logical GPU all need to get the same batch of data.
            distributed_sampler_kwargs = dict(
                num_replicas=app_state.data_parallel_size, rank=app_state.data_parallel_rank
            )
            return distributed_sampler_kwargs

        else:
            return super(NLPDDPStrategy, self).distributed_sampler_kwargs

    @property
    def restore_checkpoint_after_setup(self) -> bool:
        """This needs to be True for distributed checkpointing because
        we require the model to have configured the optimizer before
        deserializing the checkpoint.
        """
        return True

    @property
    def unwrapped_checkpoint_io(self) -> CheckpointIO:
        """Returns CheckpointIO unwrapped from any _WrappedCheckpointIO wrappers."""
        checkpoint_io = self.checkpoint_io
        while isinstance(checkpoint_io, _WrappingCheckpointIO):
            checkpoint_io = checkpoint_io.checkpoint_io
        return checkpoint_io


class NLPDDPStrategyNotebook(NLPDDPStrategy):
    """Version of NLPDDPStrategy to be used in a Jupyter Notebook
    A large portion of Megatron code has DDP dependency, so it has been necessary to use NLPDDPStrategy even for
    single-GPU training (e.g. in a Jupyter notebook)
    A PTL 2.0 changes has prevented DDPStrategy to be used in a notebook.
    This version of NLPDDPStrategy enables megatron training in a notebook in PTL 2.0.
    """

    def _configure_launcher(self):
        self._launcher = None


def _get_sharded_state_dict_context(module: torch.nn.Module, rank0_only: bool = False) -> Generator[None, None, None]:
    state_dict_config = ShardedStateDictConfig(offload_to_cpu=True)
    optim_state_dict_config = ShardedOptimStateDictConfig(offload_to_cpu=True)
    state_dict_type_context = FSDP.state_dict_type(
        module=module,
        state_dict_type=StateDictType.SHARDED_STATE_DICT,
        state_dict_config=state_dict_config,
        optim_state_dict_config=optim_state_dict_config,
    )
    return state_dict_type_context


def _get_full_state_dict_context(module: torch.nn.Module, rank0_only: bool = False) -> Generator[None, None, None]:
    # Store checkpoint at rank0 only when using DP=1 and non-shrded checkpoint.
    # When TP > 1, all data-parallel rank0 should generate and save checkpoints.
    optim_state_dict_config = FullOptimStateDictConfig(offload_to_cpu=True, rank0_only=rank0_only)
    state_dict_config = FullStateDictConfig(offload_to_cpu=True, rank0_only=rank0_only)
    state_dict_type_context = FSDP.state_dict_type(
        module=module,
        state_dict_type=StateDictType.FULL_STATE_DICT,
        state_dict_config=state_dict_config,
        optim_state_dict_config=optim_state_dict_config,
    )
    return state_dict_type_context


class NLPFSDPStrategy(FSDPStrategy):
    """FSDP plugin for Pytorch Lightning with the support for tensor-parallelism.

    Args:
        sharding_strategy: FSDP parameter sharding strategy.
        grad_reduce_dtype: Data type for FSDP gradient shard ReduceScatter.
        sharded_checkpoint: Store/load FSDP-sharded checkpoints.
        precision: Precision recipe to be used with FSDP.
    """

    def __init__(
        self,
        sharding_strategy: str = 'full',
        grad_reduce_dtype: Union[int, str] = None,
        sharded_checkpoint: bool = False,
        precision: Union[int, str] = 'bf16-mixed',
        nccl_communicator_config_path: Optional[str] = None,
        sharp: bool = False,
        set_buffer_dtype: Optional[str] = None,
        extra_fsdp_wrap_module: Optional[set] = None,
        **kwargs: Union[Any, Dict[str, Any]],
    ) -> None:
        if not HAVE_APEX:
            raise ImportError(
                "Apex was not found. Please see the NeMo README for installation instructions: https://github.com/NVIDIA/NeMo#megatron-gpt."
            )

        if not HAVE_MEGATRON_CORE:
            raise ImportError(
                "megatron-core was not found. Please see the NeMo README for installation instructions: https://github.com/NVIDIA/NeMo#megatron-gpt."
            )

        # Set the mixed precision recipe
        kwargs['mixed_precision'] = self._set_mixed_precision_recipe(
            precision, grad_reduce_dtype, set_buffer_dtype=set_buffer_dtype
        )
        # Use the default FSDP backward-prefetch policy for proper communication overlap.
        kwargs['backward_prefetch'] = BackwardPrefetch.BACKWARD_PRE

        # import here to prevent circular imports
        from nemo.collections.multimodal.modules.stable_diffusion.attention import BasicTransformerBlock

        # Set FSDP wrapping policy: use Transformer layer module as the FSDP sharding granularity.
        self.fsdp_wrap_module = {
            MCoreTransformerLayer,
            AutocastTransformerLayer,
            ParallelTransformerLayer,
            BasicTransformerBlock,
        }

        # if extra wrap modules are provided, use them
        if extra_fsdp_wrap_module is not None:
            self.fsdp_wrap_module.update(extra_fsdp_wrap_module)

        kwargs['auto_wrap_policy'] = functools.partial(
            transformer_auto_wrap_policy, transformer_layer_cls=self.fsdp_wrap_module
        )

        # Set FSDP sharding strategy.
        fsdp_sharding_strategy = {
            'full': ShardingStrategy.FULL_SHARD,
            'hybrid': ShardingStrategy.HYBRID_SHARD,
            'grad': ShardingStrategy.SHARD_GRAD_OP,
        }
        assert sharding_strategy in list(fsdp_sharding_strategy.keys()), "Not a supported sharding strategy."
        assert sharding_strategy != 'hybrid', "Hybrid sharding is currrently not supported."
        kwargs['sharding_strategy'] = fsdp_sharding_strategy[sharding_strategy]

        # Set FSDP state dict configs
        self.sharded_checkpoint = sharded_checkpoint
        self.state_dict_context = (
            _get_sharded_state_dict_context if sharded_checkpoint else _get_full_state_dict_context
        )

        self.nccl_communicator_config_path = nccl_communicator_config_path
        self.sharp = sharp
        self.sharding_strategy = sharding_strategy
        super().__init__(**kwargs)

    def _set_mixed_precision_recipe(
        self, precision: Union[int, str], grad_reduce_dtype: Union[int, str], set_buffer_dtype: Union[int, str]
    ) -> MixedPrecision:
        """
        Set FSDP mixed precision recipe.
        `param_dtype` sets the data type for computation in forward and backpropagation, and the parameter
        data type for optimizer execution is maintained in the full precision.
        `buffer_dtype` is only valid when a module has buffers by `register_buffer` method, which is not
        shared by FSDP.
        `reduce_dtype` sets gradient reduction data type.
        """
        if precision in ["16-true", "16-mixed", 16]:
            param_dtype = reduce_dtype = buffer_dtype = torch.float16
        elif precision in ["bf16-true", "bf16-mixed", "bf16"]:
            param_dtype = reduce_dtype = buffer_dtype = torch.bfloat16
        elif precision == 32:
            param_dtype = reduce_dtype = buffer_dtype = torch.float
        else:
            raise ValueError(f"Was unable to infer precision type, received {precision!r}.")
        # Over-write gradient reduction dtype to support bf16 computation with fp32 grad reduction
        if grad_reduce_dtype is not None:
            reduce_dtype = utils_funcs.torch_dtype_from_precision(grad_reduce_dtype, None)
        if set_buffer_dtype is not None:
            buffer_dtype = utils_funcs.torch_dtype_from_precision(buffer_dtype, None)
        return MixedPrecision(
            param_dtype=param_dtype,
            reduce_dtype=reduce_dtype,
            buffer_dtype=buffer_dtype,
        )

    def setup_environment(self) -> None:
        """
        Overriding to set parallel states.
        """
        super().setup_environment()

        # init model parallel if needed
        if not parallel_state.model_parallel_is_initialized():
            app_state = AppState()
            assert app_state.pipeline_model_parallel_size == 1, "FSDP does not support pipeline parallelism"
            if self.sharding_strategy == ShardingStrategy.HYBRID_SHARD:
                assert (
                    app_state.tensor_model_parallel_size == 1
                ), "FSDP hybrid sharding cannot be used when tensor_model_parallel_size > 1."
            init_model_parallel(self.sharp, self.nccl_communicator_config_path)
        # Set the FSDP process group as DP(+CP) process group
        self.kwargs["process_group"] = parallel_state.get_data_parallel_group(with_context_parallel=True)

        # Set the params to omit from sharding.
        self.kwargs["ignored_states"] = []
        if parallel_state.get_tensor_model_parallel_world_size() > 1:
            for p in self.model.parameters():
                # Ignore sequence-parallel params to facilitate TP domain gradient reduction.
                if getattr(p, "sequence_parallel", False):
                    self.kwargs["ignored_states"].append(p)
                else:
                    # Ignore params with TP-duplicate to facilitate gradient norm calculation.
                    is_not_tp_duplicate = torch.tensor(
                        int(param_is_not_tensor_parallel_duplicate(p)),
                        dtype=torch.int8,
                        device=torch.cuda.current_device(),
                    )
                    torch.distributed.all_reduce(
                        is_not_tp_duplicate, op=ReduceOp.MIN, group=parallel_state.get_tensor_model_parallel_group()
                    )
                    if is_not_tp_duplicate == 0:
                        self.kwargs["ignored_states"].append(p)

    def lightning_module_state_dict(self) -> Dict[str, Any]:
        """
        Store the model state dict in one of full or sharded format.
        """
        assert self.lightning_module is not None
        # Store checkpoint at rank0 only when using DP=1 and non-shrded checkpoint.
        rank0_only = (
            True
            if (not self.sharded_checkpoint and parallel_state.get_tensor_model_parallel_world_size() == 1)
            else False
        )
        with self.state_dict_context(self.model, rank0_only=rank0_only):
            state_dict = self.lightning_module.state_dict()
        return state_dict

    def optimizer_state(self, optimizer: torch.optim.Optimizer) -> Dict[str, torch.Tensor]:
        """
        Store the full optimizer state dict in one of full or sharded format.
        """
        if isinstance(optimizer, LightningOptimizer):
            optimizer = optimizer._optimizer
        with self.state_dict_context(self.model):
            optim_state_dict = FSDP.optim_state_dict(self.model, optimizer)
        return optim_state_dict

    def load_model_state_dict(self, checkpoint: Mapping[str, Any], strict=None) -> None:
        # Release strict state dict matching when using Megatron AMP-O2 to skip matching
        # half-precision module wrapper module.
        # TODO: Refactor this to be more generic.
        model_key = None
        model_attr = None
        if hasattr(self.lightning_module, 'model'):
            model_key = 'model'
            model_attr = self.lightning_module.model
        elif hasattr(self.lightning_module, 'enc_dec_model'):
            model_key = 'enc_dec_model'
            model_attr = self.lightning_module.enc_dec_model
        if model_key is not None:
            if isinstance(model_attr, Float16Module) or isinstance(model_attr, MCoreFloat16Module):
                new_state_dict = {}
                for key in checkpoint['state_dict'].keys():
                    new_key = key.replace(f'{model_key}.', f'{model_key}.module.', 1)
                    new_state_dict[new_key] = checkpoint['state_dict'][key]
                checkpoint['state_dict'] = new_state_dict

        with self.state_dict_context(self.model):
            self.lightning_module.load_state_dict(checkpoint["state_dict"])

    def load_optimizer_state_dict(self, checkpoint: Mapping[str, Any]) -> None:
        """
        Re-key the full optimizer state dict to sharded optimizer state dict
        """

        def _get_osd(opt_state):
            temp_opt_state = opt_state
            while True:
                if "state" in temp_opt_state:
                    return temp_opt_state
                assert isinstance(temp_opt_state, dict), "Fail to find optimizer state dict."
                temp_opt_state = temp_opt_state[list(temp_opt_state.keys())[0]]

        optimizer_states = checkpoint["optimizer_states"]
        for optimizer, opt_state in zip(self.optimizers, optimizer_states):
            with self.state_dict_context(self.model):
                temp_osd = _get_osd(opt_state)
                if isinstance(list(temp_osd["state"].keys())[0], int):
                    # Normal optimizer state dict without FSDP
                    try:
                        with FSDP.summon_full_params(self.model, writeback=True, rank0_only=False):
                            # rekey the osd stored from non-FSDP model
                            rekeyed_osd = FSDP.rekey_optim_state_dict(
                                temp_osd,
                                OptimStateKeyType.PARAM_NAME,
                                self.model,
                            )
                        temp_osd = FSDP.shard_full_optim_state_dict(rekeyed_osd, self.model)
                    except Exception as e:
                        print(f"Failed to load optimzier state dicts. Errored with {e}")
                        exit(1)
                # Shard optimizer state dict
                sharded_osd = FSDP.optim_state_dict_to_load(
                    optim_state_dict=temp_osd,
                    model=self.model,
                    optim=optimizer,
                )

                optimizer.load_state_dict(sharded_osd)
                _optimizer_to_device(optimizer, self.root_device)

    def save_checkpoint(
        self, checkpoint: Dict[str, Any], filepath: Union[str, Path], storage_options: Optional[Any] = None
    ) -> None:
        """Store checkpoints
        1. In case of sharded checkpoint, all ranks store unique checkpoints.
        2. In case of non-sharded checkpoint, all data-parallel rank 0 store checkpoints.
        """
        app_state = AppState()
        filepath = inject_model_parallel_rank(filepath, fsdp_sharded_ckpt=self.sharded_checkpoint)
        if not self.sharded_checkpoint:
            if app_state.data_parallel_rank == 0:
                self.checkpoint_io.save_checkpoint(checkpoint, filepath, storage_options=storage_options)
        else:
            self.checkpoint_io.save_checkpoint(checkpoint, filepath, storage_options=storage_options)

    def load_checkpoint(self, checkpoint_path: Union[str, Path]) -> Dict[str, Any]:
        """Load checkpoints"""
        # 1. Load normal or FSDP-sharded checkpoints.
        fs = get_filesystem(checkpoint_path)

        # Try to read the checkpoint at `path`. If not exist, do not restore checkpoint.
        checkpoint_path = inject_model_parallel_rank(checkpoint_path, fsdp_sharded_ckpt=self.sharded_checkpoint)
        if not fs.exists(checkpoint_path):
            raise FileNotFoundError(f"Checkpoint at {checkpoint_path} not found. Aborting training.")
        torch.cuda.empty_cache()

        from torch.distributed._shard.api import load_with_process_group

        with load_with_process_group(process_group=parallel_state.get_data_parallel_group()):
            checkpoint = self.checkpoint_io.load_checkpoint(checkpoint_path)
        return checkpoint

    def remove_checkpoint(self, filepath: Union[str, Path]) -> None:
        """Remove checkpoints"""
        # legacy checkpoint logic, does not use megatron core
        app_state = AppState()
        # PTL override to accomodate model parallel checkpoints
        filepath = inject_model_parallel_rank(filepath, fsdp_sharded_ckpt=self.sharded_checkpoint)
        if self.sharded_checkpoint:
            logging.info(f'Removing checkpoint: {filepath}')
            self.checkpoint_io.remove_checkpoint(filepath)
        else:
            if app_state.data_parallel_rank == 0:
                logging.info(f'Removing checkpoint: {filepath}')
                self.checkpoint_io.remove_checkpoint(filepath)

    @property
    def restore_checkpoint_after_setup(self) -> bool:
        """When loading FSDP-sharded checkpoint, need to restore checkpoint after configuring
        FSDP sharding to match FSDP-sharded format between the checkpoint and the current
        model and optimizer.
        """
        return True


class NLPSaveRestoreConnector(SaveRestoreConnector):
    def __init__(self) -> None:
        if not HAVE_APEX:
            logging.warning(
                "Apex was not found. Please see the NeMo README for installation instructions: https://github.com/NVIDIA/apex\n"
                "Megatron-based models require Apex to function correctly."
            )
            # raise ImportError(
            #    "Apex was not found. Please see the NeMo README for installation instructions: https://github.com/NVIDIA/NeMo#megatron-gpt."
            # )
        if not HAVE_MEGATRON_CORE:
            logging.warning(
                "megatron-core was not found. Please see the NeMo README for installation instructions: https://github.com/NVIDIA/NeMo#megatron-gpt."
            )
        super().__init__()

    def save_to(self, model, save_path: str):
        app_state = AppState()

        # Check if using distributed checkpointing
        if model.cfg.get("fsdp", False):
            dist_ckpt = False
        else:
            dist_ckpt = hasattr(model, 'sharded_state_dict') and model.sharded_state_dict() is not None

        dist_ckpt_dir = None

        if (app_state.model_parallel_size is not None and app_state.model_parallel_size > 1) or dist_ckpt:

            dir_name = os.path.dirname(save_path)

            # dist ckpt calls save on every rank
            if dist_ckpt:
                # model weights is a directory
                dist_ckpt_dir = ckpt_to_dir(os.path.join(dir_name, self.model_weights_ckpt))
                # dist checkpoint needs torch.distributed to save the checkpoint
                if not parallel_state.is_initialized():

                    def dummy():
                        return

                    if model.trainer.strategy.launcher is not None:
                        model.trainer.strategy.launcher.launch(dummy, trainer=model.trainer)
                    model.trainer.strategy.setup_environment()
                sharded_state_dict = model.sharded_state_dict()
                checkpoint_io = DistributedCheckpointIO.from_config(model.cfg, async_save=False)
                checkpoint_io.save_checkpoint(sharded_state_dict, dist_ckpt_dir)

                if HAVE_MODELOPT and hasattr(model, "get_model_module_list"):
                    while isinstance(checkpoint_io, _WrappingCheckpointIO):
                        checkpoint_io = checkpoint_io.checkpoint_io
                    save_sharded_modelopt_state(
                        model.get_model_module_list(),
                        dist_ckpt_dir,
                        checkpoint_io.save_sharded_strategy,
                        prefix="model.",
                    )

            else:

                # first we save the weights for each model parallel rank
                if app_state.data_parallel_rank == 0:
                    if app_state.pipeline_model_parallel_size == 1:
                        mp_model_weights = os.path.join(
                            dir_name, f'mp_rank_{app_state.tensor_model_parallel_rank:02d}_' + self.model_weights_ckpt
                        )
                    else:
                        mp_model_weights = os.path.join(
                            dir_name,
                            f'tp_rank_{app_state.tensor_model_parallel_rank:02d}_pp_rank_{app_state.pipeline_model_parallel_rank:03d}_'
                            + self.model_weights_ckpt,
                        )

                    self._save_state_dict_to_disk(model.state_dict(), mp_model_weights)

            if torch.distributed.is_initialized():
                torch.distributed.barrier()

            # create nemo file from folder with all mp_ranks checkpoints
            if (
                app_state.pipeline_model_parallel_rank == 0
                and app_state.tensor_model_parallel_rank == 0
                and app_state.data_parallel_rank == 0
            ):
                with tempfile.TemporaryDirectory() as tmpdir:

                    if dist_ckpt:
                        shutil.move(str(dist_ckpt_dir), tmpdir)

                    elif app_state.pipeline_model_parallel_size == 1:
                        # move weights to the tmpdir
                        for tp_rank in range(app_state.tensor_model_parallel_size):
                            os.makedirs(os.path.join(tmpdir, f'mp_rank_{tp_rank:02d}'))
                            mp_model_weights = os.path.join(
                                dir_name, f'mp_rank_{tp_rank:02d}_' + self.model_weights_ckpt
                            )
                            shutil.move(
                                mp_model_weights,
                                os.path.join(tmpdir, f'mp_rank_{tp_rank:02d}', self.model_weights_ckpt),
                            )
                    else:
                        # move weights to the tmpdir
                        for tp_rank, pp_rank in itertools.product(
                            range(app_state.tensor_model_parallel_size),
                            range(app_state.pipeline_model_parallel_size),
                        ):
                            os.makedirs(os.path.join(tmpdir, f'tp_rank_{tp_rank:02d}_pp_rank_{pp_rank:03d}'))
                            mp_model_weights = os.path.join(
                                dir_name, f'tp_rank_{tp_rank:02d}_pp_rank_{pp_rank:03d}_' + self.model_weights_ckpt
                            )
                            shutil.move(
                                mp_model_weights,
                                os.path.join(
                                    tmpdir, f'tp_rank_{tp_rank:02d}_pp_rank_{pp_rank:03d}', self.model_weights_ckpt
                                ),
                            )

                    # create config and artifacts in tmpdir
                    config_yaml = os.path.join(tmpdir, self.model_config_yaml)
                    model.to_config_file(path2yaml_file=config_yaml)
                    if hasattr(model, 'artifacts') and model.artifacts is not None:
                        self._handle_artifacts(model, nemo_file_folder=tmpdir)
                        self._update_artifact_paths(model, path2yaml_file=config_yaml)

                    # create tar file
                    if self.pack_nemo_file:
                        self._make_nemo_file_from_folder(save_path, tmpdir)
                    else:
                        # Get the folder path from the save_path and move all values inside the tmpdir to the folder
                        folder_path = os.path.dirname(save_path)

                        for file in os.listdir(tmpdir):
                            shutil.move(os.path.join(tmpdir, file), folder_path)

        else:
            return super().save_to(model, save_path)

    def modify_state_dict(self, conf, state_dict):
        if conf.get('megatron_legacy', False):
            new_state_dict = {}
            for key in state_dict.keys():
                new_key = key.replace('bert_model.language_model', 'bert_model.model.language_model')
                new_key = new_key.replace('transformer', 'encoder')
                new_key = new_key.replace('.attention.', '.self_attention.')
                new_state_dict[new_key] = state_dict[key]
            state_dict = new_state_dict

        if conf.get('megatron_amp_O2', False):
            new_state_dict = {}
            for key in state_dict.keys():
                new_key = key.replace('model.', 'model.module.', 1)
                new_state_dict[new_key] = state_dict[key]
            state_dict = new_state_dict

        new_state_dict = {}
        for key in state_dict.keys():
            new_key = key.replace(
                'word_embeddings.adapter_layer.mm_linear_adapter.linear',
                'word_embeddings.adapter_layer.mm_projector_adapter.mm_projector',
                1,
            )
            new_state_dict[new_key] = state_dict[key]
        state_dict = new_state_dict

        # compatibility for inductor in inference
        if not conf.get('inductor', False):
            new_state_dict = {}
            for key in state_dict.keys():
                new_key = key.replace('._orig_mod', '', 1)
                new_state_dict[new_key] = state_dict[key]
            state_dict = new_state_dict

        # Modify state key for Dreambooth inference
        if (
            conf.get('target')
            == 'nemo.collections.multimodal.models.text_to_image.stable_diffusion.ldm.ddpm.MegatronLatentDiffusion'
        ):
            new_state_dict = {}
            for key in state_dict.keys():
                new_key = key.replace('unet', 'model.diffusion_model')
                new_key = new_key.replace('vae', 'first_stage_model')
                new_key = new_key.replace('text_encoder', 'cond_stage_model')
                new_key = new_key.replace('.noise_scheduler', '')
                new_state_dict[new_key] = state_dict[key]
            state_dict = new_state_dict

        loaded_keys = state_dict.keys()
        if 'model.model.diffusion_model.input_blocks.1.0.in_layers.2.weight' in loaded_keys:
            new_state_dict = {}

            # GroupNormOpt fuses activation function to one layer, thus the indexing of weights are shifted for following
            def should_process(key):
                base_str = "model.model.diffusion_model."
                blocks = ["input_blocks", "middle_block", "output_blocks"]
                for block in blocks:
                    for layer_type in ["in_layers", "out_layers"]:
                        for index in [2, 3]:  # The layers index.
                            for param in ["weight", "bias"]:
                                if block == 'middle_block':
                                    for num in [0, 2]:
                                        template = f"{base_str}{block}.{num}.{layer_type}.{index}.{param}"
                                        if key == template:
                                            return True
                                else:
                                    for num in range(12):  # 12 blocks, adjust as needed.
                                        template = f"{base_str}{block}.{num}.0.{layer_type}.{index}.{param}"
                                        if key == template:
                                            return True
                return False

            for key_ in state_dict.keys():
                if key_ == "model.cond_stage_model.transformer.text_model.embeddings.position_ids":
                    continue
                if should_process(key_):
                    s = key_.split('.')
                    idx = int(s[-2])
                    new_key_ = ".".join(s[:-2] + [str(int(idx - 1))] + [s[-1]])
                    new_state_dict[new_key_] = state_dict[key_]
                else:
                    new_state_dict[key_] = state_dict[key_]
            state_dict = new_state_dict

        if conf.get('unet_config') and conf.get('unet_config').get('use_te_fp8') == False:
            # Mapping potential fp8 ckpt to fp16 model
            # remove _extra_state in fp8 if there is.
            new_state_dict = {}
            for key in state_dict.keys():
                if 'extra_state' in key:
                    continue

                ### LayerNormLinear
                # norm_to_q.layer_norm_{weight|bias} -> norm.{weight|bias}
                # norm_to_q.weight -> to_q.weight
                new_key = key.replace('norm_to_q.layer_norm_', 'norm.')
                new_key = new_key.replace('norm_to_q.weight', 'to_q.weight')

                ### LayerNormMLP
                # ff.net.layer_norm_{weight|bias} -> ff.net.0.{weight|bias}
                # ff.net.fc1_{weight|bias} -> ff.net.1.proj.{weight|bias}
                # ff.net.fc2_{weight|bias} -> ff.net.3.{weight|bias}
                new_key = new_key.replace('ff.net.layer_norm_', 'ff.net.0.')
                new_key = new_key.replace('ff.net.fc1_', 'ff.net.1.proj.')
                new_key = new_key.replace('ff.net.fc2_', 'ff.net.3.')

                new_state_dict[new_key] = state_dict[key]
            state_dict = new_state_dict

        return state_dict

    def _load_state_dict_from_disk(self, model_weights, map_location=None):
        # if model_weights with the extension removed is a directory, we assume it is a distributed checkpoint
        # we need to defer loading the state dict so we return None
        uninject_model_weights = uninject_model_parallel_rank(model_weights)

        # legacy model_weights will have mp rank injected
        if os.path.isfile(model_weights):
            return super()._load_state_dict_from_disk(model_weights, map_location)

        # dist checkpoint will be a dir
        elif os.path.isdir(os.path.splitext(uninject_model_weights)[0]):
            return None
        else:
            raise ValueError(f'Expected {model_weights} to be a file or directory.')

    def restore_from(
        self,
        calling_cls,
        restore_path: str,
        override_config_path: Optional[Union[OmegaConf, str]] = None,
        map_location: Optional[torch.device] = None,
        strict: bool = True,
        return_config: bool = False,
        trainer: Trainer = None,
        validate_access_integrity: bool = True,
    ):
        """
        Restores model instance (weights and configuration) into .nemo file

        Args:
            restore_path: path to .nemo file from which model should be instantiated
            override_config_path: path to a yaml config that will override the internal
                config file or an OmegaConf / DictConfig object representing the model config.
            map_location: Optional torch.device() to map the instantiated model to a device.
                By default (None), it will select a GPU if available, falling back to CPU otherwise.
            strict: Passed to load_state_dict. By default True
            return_config: If set to true, will return just the underlying config of the restored
                model as an OmegaConf DictConfig object without instantiating the model.

        Example:
            ```
            model = nemo.collections.nlp.models.TextClassification.restore_from('asr.nemo')
            assert isinstance(model, nemo.collections.nlp.models.TextClassification)
            ```

        Returns:
            An instance of type cls or its underlying config (if return_config is set).
        """

        # Get path where the command is executed - the artifacts will be "retrieved" there
        # (original .nemo behavior)
        loaded_params = super().load_config_and_state_dict(
            calling_cls,
            restore_path,
            override_config_path,
            map_location,
            strict,
            return_config,
            trainer,
            validate_access_integrity,
        )
        if not isinstance(loaded_params, tuple) or return_config is True:
            return loaded_params
        conf, instance, state_dict = loaded_params

        # if we're using dist checkpointing then state_dict will be None
        if state_dict is None:
            # dist checkpointing needs torch.distributed to load the checkpoint
            if not parallel_state.is_initialized():

                def dummy():
                    return

                if trainer.strategy.launcher is not None:
                    trainer.strategy.launcher.launch(dummy, trainer=trainer)
                trainer.strategy.setup_environment()

            with tempfile.TemporaryDirectory() as tmpdir:
                # Check if self.model_extracted_dir is set, and is a valid path
                if self.model_extracted_dir is not None and os.path.isdir(self.model_extracted_dir):
                    # Log that NeMo will use the provided `model_extracted_dir`
                    logging.info(
                        f"Restoration will occur within pre-extracted directory : " f"`{self.model_extracted_dir}`."
                    )

                    # Override `tmpdir` above with the pre-extracted `model_extracted_dir`
                    tmpdir = self.model_extracted_dir

                else:
                    # Extract the nemo file into the temporary directory
                    filter_fn = None
                    if return_config:
                        filter_fn = lambda name: '.yaml' in name
                    members = self._filtered_tar_info(restore_path, filter_fn=filter_fn)
                    self._unpack_nemo_file(
                        path2file=restore_path,
                        out_folder=tmpdir,
                        members=members,
                    )
                # remove model weights extension
                tmp_model_weights_ckpt = os.path.join(tmpdir, self.model_weights_ckpt)
                tmp_model_weights_dir = os.path.splitext(tmp_model_weights_ckpt)[0]
                assert os.path.isdir(tmp_model_weights_dir), f'Expected {tmp_model_weights_dir} to be a directory.'

                if HAVE_MODELOPT and hasattr(instance, "get_model_module_list"):
                    restore_sharded_modelopt_state(
                        instance.get_model_module_list(), tmp_model_weights_dir, prefix="model."
                    )

                checkpoint = {}
                sharded_state_dict = instance.sharded_state_dict()
                checkpoint['state_dict'] = sharded_state_dict

                checkpoint_io = DistributedCheckpointIO.from_config(conf)
                checkpoint = checkpoint_io.load_checkpoint(
                    tmp_model_weights_dir,
                    sharded_state_dict=checkpoint,
                    strict=strict,
                    validate_access_integrity=validate_access_integrity,
                )
                instance.on_load_checkpoint(checkpoint)
                if hasattr(instance, 'setup_transformer_engine_tp_groups'):
                    instance.setup_transformer_engine_tp_groups()

        else:
            state_dict = self.modify_state_dict(conf, state_dict)
            super().load_instance_with_state_dict(instance, state_dict, strict)
        logging.info(f'Model {instance.__class__.__name__} was successfully restored from {restore_path}.')
        return instance


class PipelineMixedPrecisionPlugin(MixedPrecisionPlugin):
    """Overrides PTL autocasting to not wrap training/val/test_step.
    We do this because we have the megatron-core fwd/bwd functions in training_step.
    This means .backward is being called in training_step so we do not want the whole
    step wrapped in autocast.

    We instead wrap the fwd_output_and_loss_func that is passed to the megatron-core fwd/bwd functions.
    """

    def __init__(
        self,
        precision: Literal["16-mixed", "bf16-mixed", '16', 'bf16', 16],
        device: str,
        scaler: Optional[torch.cuda.amp.GradScaler] = None,
    ) -> None:
        # MixedPrecisionPlugin class in PTL >= 2.0 takes only "16-mixed" or "bf16-mixed" for precision arg
        if precision in ['16-mixed', '16', 16]:
            plugin_precision = '16-mixed'
        elif precision in ['bf16-mixed', 'bf16']:
            plugin_precision = 'bf16-mixed'
        else:
            raise RuntimeError(
                "precision expected to be one of: "
                "['16-mixed', '16', 16, 'bf16-mixed', 'bf16']"
                f" but {precision} found"
            )
        super().__init__(plugin_precision, device, scaler=scaler)
        dtype = None
        if precision in ['16-mixed', '16', 16]:
            dtype = torch.float16
        elif precision in ['bf16-mixed', 'bf16']:
            dtype = torch.bfloat16

        torch.set_autocast_gpu_dtype(dtype)

    @contextmanager
    def forward_context(self) -> Generator[None, None, None]:
        """Have the PTL context manager do nothing."""
        yield


class FSDPMixedPrecisionPlugin(FSDPPrecision):
    """Overrides PTL autocasting to not wrap training/val/test_step.
    We do this because we have the megatron-core fwd/bwd functions in training_step.
    This means .backward is being called in training_step so we do not want the whole
    step wrapped in autocast.

    We instead wrap the fwd_output_and_loss_func that is passed to the megatron-core fwd/bwd functions.
    """

    def __init__(
        self,
        precision: Literal['16-mixed', 'bf16-mixed', '16', 'bf16', 16],
        scaler: Optional['ShardedGradScaler'] = None,
    ) -> None:
        if precision in ['16-mixed', '16', 16]:
            plugin_precision = '16-mixed'
        elif precision in ['bf16-mixed', 'bf16']:
            plugin_precision = 'bf16-mixed'
        else:
            raise RuntimeError(
                "precision expected to be one of: "
                "['16-mixed', '16', 16, 'bf16-mixed', 'bf16']"
                f" but {precision} found"
            )
        super().__init__(precision=plugin_precision, scaler=scaler)

    @contextmanager
    def forward_context(self) -> Generator[None, None, None]:
        """Have the PTL context manager do nothing."""
        yield


class GradScaler(torch.cuda.amp.GradScaler):
    """
    Gradient sclaer for model-parallel inf check. The inf in gradients are checked across tensor-parallel
    ranks in (1) executing optimizer step and (2) gradient scaler update.

    """

    def __init__(
        self,
        init_scale=2.0**16,
        growth_factor=2.0,
        backoff_factor=0.5,
        growth_interval=2000,
        enabled=True,
        hysteresis=1,
    ):
        super().__init__(
            init_scale=init_scale,
            growth_factor=growth_factor,
            backoff_factor=backoff_factor,
            growth_interval=growth_interval,
            enabled=enabled,
        )
        self.optimizer_update_skipped: Optional[bool] = None
        self.hysteresis = hysteresis

    def _lazy_init_scale_growth_tracker(self, dev):
        super()._lazy_init_scale_growth_tracker(dev)
        if HAVE_AMP_C:
            self._hysteresis_tracker = torch.tensor([self.hysteresis], dtype=torch.int32, device=dev)
        else:
            self._hysteresis_tracker = self.hysteresis

    def _unscale_grads_(self, optimizer, *args):
        if getattr(optimizer, "_custom_amp_unscale_grads", False):
            return optimizer.unscale_grads(*args)
        else:
            return super()._unscale_grads_(optimizer, *args)

    def _maybe_opt_step(self, optimizer, optimizer_state, *args, **kwargs):
        retval = None
        found_infs = tuple(optimizer_state["found_inf_per_device"].values())
        found_inf = torch.stack(found_infs).sum(dim=0, keepdim=True)

        # Update across all model parallel instances.
        torch.distributed.all_reduce(
            found_inf, op=torch.distributed.ReduceOp.MAX, group=parallel_state.get_model_parallel_group()
        )

        self._found_infs_cpu = found_inf.item()
        self._found_infs_cuda = found_inf
        if self._found_infs_cpu == 0:
            retval = optimizer.step(*args, **kwargs)
            self.optimizer_update_skipped = False
        else:
            self.optimizer_update_skipped = True
        return retval

    def update(self, new_scale=None):
        """
        Updates to native grad scaler update function.
        1. Check inf across model-parallel ranks.
        2. Update hysteresis tracker.
        3. Apply hysteresis to grad scale update.
        """
        if not self._enabled:
            return

        _scale, _growth_tracker = self._check_scale_growth_tracker("update")

        if new_scale is not None:
            # Accept a new user-defined scale.
            if isinstance(new_scale, float):
                self._scale.fill_(new_scale)  # type: ignore[union-attr]
            else:
                reason = "new_scale should be a float or a 1-element torch.cuda.FloatTensor with requires_grad=False."
                assert isinstance(new_scale, torch.cuda.FloatTensor), reason  # type: ignore[attr-defined]
                assert new_scale.numel() == 1, reason
                assert new_scale.requires_grad is False, reason
                self._scale.copy_(new_scale)  # type: ignore[union-attr]
        else:
            # Consume shared inf/nan data collected from optimizers to update the scale.
            # If all found_inf tensors are on the same device as self._scale, this operation is asynchronous.
            found_infs = [
                found_inf.to(device=_scale.device, non_blocking=True)
                for state in self._per_optimizer_states.values()
                for found_inf in state["found_inf_per_device"].values()
            ]

            assert len(found_infs) > 0, "No inf checks were recorded prior to update."

            found_inf_combined = found_infs[0]

            # Update across all model parallel instances.
            torch.distributed.all_reduce(
                found_inf_combined, op=torch.distributed.ReduceOp.MAX, group=parallel_state.get_model_parallel_group()
            )

            if len(found_infs) > 1:
                for i in range(1, len(found_infs)):
                    found_inf = found_infs[i]
                    # Update across all model parallel instances.
                    torch.distributed.all_reduce(
                        found_inf, op=torch.distributed.ReduceOp.MAX, group=parallel_state.get_model_parallel_group()
                    )
                    found_inf_combined += found_inf

            if HAVE_AMP_C:
                amp_C.update_scale_hysteresis(
                    _scale,
                    _growth_tracker,
                    self._hysteresis_tracker,
                    found_inf_combined,
                    self._growth_factor,
                    self._backoff_factor,
                    self._growth_interval,
                    self.hysteresis,
                )
            else:
                if found_inf_combined > 0:
                    self._hysteresis_tracker -= 1
                    if self._hysteresis_tracker <= 0:
                        # When hysteresis becomes zero, follow the native grad scale update rule.
                        # Increase scale and reset growth tracker
                        torch._amp_update_scale_(
                            _scale,
                            _growth_tracker,
                            found_inf_combined,
                            self._growth_factor,
                            self._backoff_factor,
                            self._growth_interval,
                        )
                    else:
                        # Only reset the growth tracker when hysteresis is larger than zero
                        _growth_tracker.fill_(0.0)
                else:
                    # When no inf found, follow the native grad scale update rule.
                    # Increment growth_tracker, update scale when growth tracker reaches the interval, and
                    # reset the hysteresis tracker.
                    torch._amp_update_scale_(
                        _scale,
                        _growth_tracker,
                        found_inf_combined,
                        self._growth_factor,
                        self._backoff_factor,
                        self._growth_interval,
                    )
                    self._hysteresis_tracker = self.hysteresis

        # To prepare for next iteration, clear the data collected from optimizers this iteration.
        self._per_optimizer_states = defaultdict(_refresh_per_optimizer_state)

    def state_dict(self):
        """
        Add hysteresis_tracker to the native functions' state_dict
        """
        return (
            {
                "scale": self.get_scale(),
                "growth_factor": self._growth_factor,
                "backoff_factor": self._backoff_factor,
                "growth_interval": self._growth_interval,
                "_growth_tracker": self._get_growth_tracker(),
                "_hysteresis_tracker": self._hysteresis_tracker,
            }
            if self._enabled
            else {}
        )

    def load_state_dict(self, state_dict):
        """
        Load hysteresis_tracker in addition to the state dict of the native function
        """
        if not self._enabled:
            return

        if len(state_dict) == 0:
            raise RuntimeError(
                "The source state dict is empty, possibly because it was saved "
                "from a disabled instance of GradScaler."
            )

        self._init_scale = state_dict["scale"]
        if self._scale is not None:
            self._scale.fill_(state_dict["scale"])
        self._growth_factor = state_dict["growth_factor"]
        self._backoff_factor = state_dict["backoff_factor"]
        self._growth_interval = state_dict["growth_interval"]
        self._init_growth_tracker = state_dict["_growth_tracker"]
        if self._growth_tracker is not None:
            self._growth_tracker.fill_(state_dict["_growth_tracker"])
        if "_hysterisis_tracker" in state_dict:
            self._hysteresis_tracker = state_dict["_hysterisis_tracker"]
        else:
            if HAVE_AMP_C:
                self._hysteresis_tracker = torch.tensor([1], dtype=torch.int32, device="cuda")
            else:
                self._hysteresis_tracker = 1


class MegatronHalfPrecisionPlugin(MixedPrecisionPlugin):
    """
    Plugin for Half (FP16 and BF16) precision training.
    This plugin assumes the use of the optimizer with master parameters (fp32).
    This plugin uses half-precision at all operators in the model so need of input precision
    at each layer operator.

    Args:
        precision: Whether to use ``torch.float16`` (``16``) or ``torch.bfloat16`` (``'bf16'``).
        device: The device for ``torch.autocast``.
        scaler: An optional :class:`torch.cuda.amp.GradScaler` to use.
    """

    def __init__(
        self, precision: Union[str, int], device: str, scaler: Optional[torch.cuda.amp.GradScaler] = None
    ) -> None:
        super().__init__(precision, device, scaler)
        dtype = None
        # MixedPrecisionPlugin class in PTL >= 2.0 takes only "16-mixed" or "bf16-mixed" for precision arg
        if precision == "16-mixed":
            dtype = torch.float16
        elif precision == "bf16-mixed":
            dtype = torch.bfloat16

        torch.set_autocast_gpu_dtype(dtype)

    def optimizer_step(
        self,
        optimizer: torch.optim.Optimizer,
        model: Union["pl.LightningModule", torch.nn.Module],
        closure: Callable[[], Any],
        **kwargs: Any,
    ) -> None:
        assert isinstance(
            optimizer, MainParamsOptimizerWrapper
        ), "MegatronHalfPrecisionPlugin supports only the optimizer with master parameters"

        if self.scaler is None:
            assert optimizer.fp32_grad_accumulation, "BF16 uses FP32 grad accumulation"
            _ = closure()
            self._after_closure(model, optimizer)
            return optimizer.step(**kwargs)

        assert not optimizer.fp32_grad_accumulation, "FP16 uses FP16 grad accumulation"
        closure_result = closure()

        # TODO: Add an option for merged all-reduce

        # cast fp16 grads to fp32 and copy to main grads, which are used for unscale and param update
        optimizer.copy_model_grads_to_main_grads()
        # `unscale` after the closure is executed but before the `on_before_optimizer_step` hook.
        # unscale main (fp32) gradients
        self.scaler.unscale_(optimizer)
        self._after_closure(model, optimizer)
        skipped_backward = closure_result is None
        # in manual optimization, the closure does not return a value
        if not isinstance(model, pl.LightningModule) or not model.automatic_optimization or not skipped_backward:
            # note: the scaler will skip the `optimizer.step` if nonfinite gradients are found
            self.scaler.step(optimizer, **kwargs)
            self.scaler.update()

    @contextmanager
    def forward_context(self) -> Generator[None, None, None]:
        """No explicit precision casting. Inputs are supposed to be manually casted"""
        try:
            yield
        finally:
            pass


class GlobalBatchDataFetcher(_DataFetcher):
    """Overrides PTL DataFetcher. Used to fetch global batches."""

    def __init__(self, prefetch_batches: int = 0, store_on_device: bool = False) -> None:

        if not HAVE_APEX:
            logging.warning("Apex was not found. Using model parallel or megatron models will error out.")
        if not HAVE_MEGATRON_CORE:
            logging.warning("Megatron-core was not found. Using model parallel or megatron models will error out..")

        super().__init__(prefetch_batches=prefetch_batches, store_on_device=store_on_device)

    def _fetch_next_batch(self, iterator: Iterator) -> None:
        start_output = self.on_fetch_start()
        batch = [next(iterator) for _ in range(get_num_microbatches())]
        self.fetched += 1
        if not self.prefetch_batches and self._has_len:
            # when we don't prefetch but the dataloader is sized, we use the length for `done`
            dataloader = self.dataloader
            assert isinstance(dataloader, Sized)  # `_has_len` is True
            self.done = self.fetched >= len(dataloader)
        self.on_fetch_end(batch, start_output)


class CustomProgressBar(TQDMProgressBar):
    """
    Add CustomProgressBar to remove 's/it' and display progress per step instead of per microbatch
    for megatron models
    """

    def get_current_epoch_step(self, trainer):
        """
        Get the value of step within an epoch
        """
        return trainer.fit_loop.epoch_loop.automatic_optimization.optim_progress.optimizer.step.current.completed

    def init_train_tqdm(self):
        """
        Override bar_format to not have 's/it'
        """
        self.bar = super().init_train_tqdm()
        self.bar.bar_format = "{desc}: {percentage:3.0f}%|{bar}| {n_fmt}/{total_fmt} [{elapsed}<{remaining}{postfix}]"
        return self.bar

    def on_train_epoch_start(self, trainer, *_):
        # Use trainer.max_steps as the num_training_batches since len(dataloader) aka num_training_batches is returned as the total num of micro batches
        # instead of total num of global batches with this PR: https://github.com/NVIDIA/NeMo/pull/8426
        num_training_batches = trainer.max_steps
        self.train_progress_bar.reset(num_training_batches)
        self.train_progress_bar.initial = 0
        self.train_progress_bar.set_description(f"Epoch {trainer.current_epoch}")

    def on_train_batch_end(self, trainer, pl_module, *_, **__):
        """
        Override parent class on_train_batch_end to update progress bar per global batch instead of per microbatch
        """
        n = self.get_current_epoch_step(trainer)
        if self._should_update(n, self.train_progress_bar.total):
            _update_n(self.train_progress_bar, n)
            self.train_progress_bar.set_postfix(self.get_metrics(trainer, pl_module))<|MERGE_RESOLUTION|>--- conflicted
+++ resolved
@@ -163,11 +163,8 @@
                 nccl_communicator_config_path=nccl_communicator_config_path,
                 use_sharp=sharp,
                 expert_model_parallel_size=app_state.expert_model_parallel_size,
-<<<<<<< HEAD
-=======
                 order='tp-pp-dp' if app_state.use_tp_pp_dp_mapping else 'tp-cp-ep-dp-pp',
                 distributed_timeout_minutes=distributed_timeout_minutes,
->>>>>>> d12fbbd3
             )
 
             # assert that fake tp and pp rank match after model parallel init
@@ -341,22 +338,6 @@
             optim_state_to_sharding_state(optimizer_state_dict, id_to_sharded_param_map)
             return optimizer_state_dict
 
-<<<<<<< HEAD
-        if isinstance(optimizer, MegatronDistributedFusedAdam):
-            return optimizer.sharded_state_dict(model_sharded_state_dict)
-        elif not isinstance(optimizer, MainParamsOptimizerWrapper):
-            # Regular optimizer, e.g. Adam or FusedAdam
-            init_optimizer_states(optimizer)
-            optimizer_state_dict = optimizer.state_dict()
-            id_to_sharded_param_map = get_param_id_to_sharded_param_map(
-                model_sharded_state_dict=model_sharded_state_dict,
-                optim_params_iter=itertools.chain.from_iterable(g['params'] for g in optimizer.param_groups),
-            )
-            optim_state_to_sharding_state(optimizer_state_dict, id_to_sharded_param_map)
-            return optimizer_state_dict
-
-=======
->>>>>>> d12fbbd3
         # MainParamsOptimizerWrapper
         init_optimizer_states(optimizer.optimizer)
 
