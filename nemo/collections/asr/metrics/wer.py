--- conflicted
+++ resolved
@@ -264,12 +264,6 @@
 
         self.decode = None
         if isinstance(self.decoding, AbstractRNNTDecoding):
-<<<<<<< HEAD
-            self.decode = self.decoding.rnnt_decoder_predictions_tensor
-        elif isinstance(self.decoding, AbstractCTCDecoding):
-            self.decode = lambda pred, pred_len: self.decoding.ctc_decoder_predictions_tensor(
-                pred, decoder_outputs=pred_len, fold_consecutive=self.fold_consecutive
-=======
             self.decode = lambda predictions, predictions_lengths: self.decoding.rnnt_decoder_predictions_tensor(
                 encoder_output=predictions, encoded_lengths=predictions_lengths
             )
@@ -278,7 +272,6 @@
                 decoder_outputs=predictions,
                 decoder_lengths=predictions_lengths,
                 fold_consecutive=self.fold_consecutive,
->>>>>>> 5a32bae4
             )
         else:
             raise TypeError(f"WER metric does not support decoding of type {type(self.decoding)}")
