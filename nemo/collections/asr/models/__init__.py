--- conflicted
+++ resolved
@@ -19,12 +19,8 @@
     from nemo.collections.asr.models.clustering_diarizer import ClusteringDiarizer
     from nemo.collections.asr.models.ctc_bpe_models import EncDecCTCModelBPE
     from nemo.collections.asr.models.ctc_models import EncDecCTCModel
-<<<<<<< HEAD
-    from nemo.collections.asr.models.label_models import EncDecSpeakerLabelModel, ExtractSpeakerEmbeddingsModel
+    from nemo.collections.asr.models.label_models import EncDecSpeakerLabelModel
     from nemo.collections.asr.models.tsvad_models import EncDecDiarLabelModel
-=======
-    from nemo.collections.asr.models.label_models import EncDecSpeakerLabelModel
->>>>>>> 0073a5e2
     from nemo.collections.asr.models.rnnt_bpe_models import EncDecRNNTBPEModel
     from nemo.collections.asr.models.rnnt_models import EncDecRNNTModel
 except ModuleNotFoundError:
@@ -37,11 +33,7 @@
     class EncDecCTCModelBPE(CheckInstall): pass
     class EncDecCTCModel(CheckInstall): pass
     class EncDecSpeakerLabelModel(CheckInstall): pass
-<<<<<<< HEAD
-    class ExtractSpeakerEmbeddingsModel(CheckInstall): pass
     class EncDecDiarLabelModel(CheckInstall): pass
-=======
->>>>>>> 0073a5e2
     class EncDecRNNTBPEModel(CheckInstall): pass
     class EncDecRNNTModel(CheckInstall): pass
     # fmt: on