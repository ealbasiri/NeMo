# Copyright (c) 2023, NVIDIA CORPORATION.  All rights reserved.
#
# Licensed under the Apache License, Version 2.0 (the "License");
# you may not use this file except in compliance with the License.
# You may obtain a copy of the License at
#
#     http://www.apache.org/licenses/LICENSE-2.0
#
# Unless required by applicable law or agreed to in writing, software
# distributed under the License is distributed on an "AS IS" BASIS,
# WITHOUT WARRANTIES OR CONDITIONS OF ANY KIND, either express or implied.
# See the License for the specific language governing permissions and
# limitations under the License.

import json
import os
import tempfile
from math import ceil
from typing import Dict, List, Optional, Union

import torch
from omegaconf import DictConfig, OmegaConf, open_dict
from pytorch_lightning import Trainer
from torchmetrics.text.bleu import _bleu_score_compute  # TODO: Move to asr_model pass
from tqdm.auto import tqdm

from nemo.collections.asr.data import audio_to_text_dataset
from nemo.collections.asr.data.audio_to_text_dali import DALIOutputs
from nemo.collections.asr.metrics.bleu import BLEU
from nemo.collections.asr.models.asr_model import ASRModel, ExportableEncDecModel
from nemo.collections.asr.modules.transformer import TransformerEncoder
from nemo.collections.asr.modules.transformer.transformer_decoding import TransformerBPEConfig, TransformerDecoding
from nemo.collections.asr.parts.mixins import ASRBPEMixin
from nemo.collections.asr.parts.utils.audio_utils import ChannelSelectorType
from nemo.collections.common.losses import SmoothedCrossEntropyLoss
from nemo.collections.common.parts import transformer_weights_init
from nemo.core.classes.common import typecheck
from nemo.core.neural_types import (
    AudioSignal,
    ChannelType,
    LabelsType,
    LengthsType,
    LogprobsType,
    MaskType,
    NeuralType,
    SpectrogramType,
)
from nemo.utils import logging

try:
<<<<<<< HEAD
=======
    from sacrebleu import corpus_bleu

>>>>>>> 5a32bae4
    from nemo.collections.nlp.modules.common import TokenClassifier
    from nemo.collections.nlp.modules.common.lm_utils import get_transformer

    NLP_AVAILABLE = True
except (ImportError, ModuleNotFoundError):
    NLP_AVAILABLE = False
    logging.warning("Could not import NeMo NLP collection which is required for speech translation model.")

__all__ = ['EncDecTransfModelBPE']


def lens_to_mask(lens, max_length):
    batch_size = lens.shape[0]
    mask = torch.arange(max_length).repeat(batch_size, 1).to(lens.device) < lens[:, None]
    return mask


class EncDecTransfModelBPE(ASRModel, ExportableEncDecModel, ASRBPEMixin):
    """Base class for encoder decoder CTC-based models."""

    def __init__(self, cfg: DictConfig, trainer: Trainer = None):

        if 'tokenizer' not in cfg:
            raise ValueError("`cfg` must have `tokenizer` config to create a tokenizer !")

        # Setup the tokenizer
        self._setup_tokenizer(cfg.tokenizer)

        super().__init__(cfg=cfg, trainer=trainer)

        # Setup audio preprocessor
        self.preprocessor = EncDecTransfModelBPE.from_config_dict(self.cfg.preprocessor)

        # Setup specaug
        if hasattr(self.cfg, 'spec_augment') and self.cfg.spec_augment is not None:
            self.spec_augmentation = EncDecTransfModelBPE.from_config_dict(self.cfg.spec_augment)
        else:
            self.spec_augmentation = None

        # Setup audio encoder
        self.encoder = EncDecTransfModelBPE.from_config_dict(self.cfg.encoder)

        # # Setup decoder module
        # self.decoder = EncDecTransfModelBPE.from_config_dict(self._cfg.decoder)

        # Add projection layer if encoder and decoder differ in hidden size
        if self.cfg.encoder['d_model'] != self.cfg.transf_decoder['hidden_size']:
            self.adapter = torch.nn.Linear(self.cfg.encoder['d_model'], self.cfg.transf_decoder['hidden_size'])
        else:
            self.adapter = torch.nn.Identity()

        # Whether to add Transformer Encoder block between Conformer and Transformer Decoder
        self.use_transf_encoder = False
        transf_encoder_cfg_dict = OmegaConf.to_container(cfg.get('transf_encoder'))
        if transf_encoder_cfg_dict['num_layers'] > 0:
            self.use_transf_encoder = True

            self.transf_encoder = TransformerEncoder(
                num_layers=transf_encoder_cfg_dict['num_layers'],
                hidden_size=transf_encoder_cfg_dict['hidden_size'],
                inner_size=transf_encoder_cfg_dict['inner_size'],
                mask_future=False,
                num_attention_heads=transf_encoder_cfg_dict['num_attention_heads'],
                attn_score_dropout=transf_encoder_cfg_dict['attn_score_dropout'],
                attn_layer_dropout=transf_encoder_cfg_dict['attn_layer_dropout'],
                ffn_dropout=transf_encoder_cfg_dict['ffn_dropout'],
                pre_ln=transf_encoder_cfg_dict.get('pre_ln', True),
                pre_ln_final_layer_norm=transf_encoder_cfg_dict.get('pre_ln_final_layer_norm', True),
            )
            std_init_range = 1 / transf_encoder_cfg_dict['hidden_size'] ** 0.5
            self.transf_encoder.apply(lambda module: transformer_weights_init(module, std_init_range))

        # Transformer decoder
        transf_decoder_cfg_dict = OmegaConf.to_container(cfg.get('transf_decoder'))
        vocab_size = 8 * ceil(self.tokenizer.vocab_size / 8)
        transf_decoder_cfg_dict['vocab_size'] = vocab_size
        library = transf_decoder_cfg_dict.pop('library', 'nemo')
        model_name = transf_decoder_cfg_dict.pop('model_name', None)
        pretrained = transf_decoder_cfg_dict.pop('pretrained', False)
        self.transf_decoder = get_transformer(
            library=library,
            model_name=model_name,
            pretrained=pretrained,
            config_dict=transf_decoder_cfg_dict,
            encoder=False,
            pre_ln_final_layer_norm=transf_decoder_cfg_dict.get("pre_ln_final_layer_norm", False),
        )

        # Setup classifier
        self.log_softmax = TokenClassifier(
            hidden_size=self.transf_decoder.hidden_size,
            num_classes=vocab_size,
            activation=self.cfg.head.activation,
            log_softmax=self.cfg.head.log_softmax,
            dropout=self.cfg.head.dropout,
            use_transformer_init=self.cfg.head.use_transformer_init,
        )
        self.log_softmax.mlp.layer0.weight = self.transf_decoder.embedding.token_embedding.weight
        std_init_range = 1 / self.transf_decoder.hidden_size ** 0.5
        self.transf_decoder.apply(lambda module: transformer_weights_init(module, std_init_range))
        self.log_softmax.apply(lambda module: transformer_weights_init(module, std_init_range))

        # Define autoregressive CE loss
        self.loss = SmoothedCrossEntropyLoss(pad_id=self.tokenizer.pad_id, label_smoothing=self.cfg.label_smoothing)

        # Setup decoding objects
        decoding_cfg = self.cfg.get('decoding', None)
        # In case decoding config not found, use default config
        if decoding_cfg is None:
            decoding_cfg = OmegaConf.structured(TransformerBPEConfig)
            with open_dict(self.cfg):
                self.cfg.decoding = decoding_cfg
        self.decoding = TransformerDecoding(
            decoding_cfg=self.cfg.decoding,
            transformer_decoder=self.transf_decoder,
            classifier=self.log_softmax,
            tokenizer=self.tokenizer,
        )

<<<<<<< HEAD
        # Setup metric. Need unique metric per dataloader
        self.bleu = BLEU(
            decoding=self.decoding,
            log_prediction=self.cfg.get("log_prediction", False),
            dist_sync_on_step=True,
            tokenize=self.cfg.get("bleu_tokenize", "13a"),
        )
=======
        if hasattr(self.cfg, 'spec_augment') and self.cfg.spec_augment is not None:
            self.spec_augmentation = EncDecTransfModelBPE.from_config_dict(self.cfg.spec_augment)
        else:
            self.spec_augmentation = None

        self.val_loss = GlobalAverageLossMetric(dist_sync_on_step=False, take_avg_loss=True)
>>>>>>> 5a32bae4

    @torch.no_grad()
    def transcribe(
        self,
        paths2audio_files: List[str],
        batch_size: int = 4,
        logprobs: bool = False,
        return_hypotheses: bool = False,
        num_workers: int = 0,
        channel_selector: Optional[ChannelSelectorType] = None,
        augmentor: DictConfig = None,
        verbose: bool = True,
    ) -> List[str]:
        """
        Uses greedy decoding to transcribe audio files. Use this method for debugging and prototyping.
        Args:
            paths2audio_files: (a list) of paths to audio files. \
                Recommended length per file is between 5 and 25 seconds. \
                But it is possible to pass a few hours long file if enough GPU memory is available.
            batch_size: (int) batch size to use during inference.
                Bigger will result in better throughput performance but would use more memory.
            logprobs: (bool) pass True to get log probabilities instead of transcripts.
            return_hypotheses: (bool) Either return hypotheses or text
                With hypotheses can do some postprocessing like getting timestamp or rescoring
            num_workers: (int) number of workers for DataLoader
            channel_selector (int | Iterable[int] | str): select a single channel or a subset of channels from multi-channel audio. If set to `'average'`, it performs averaging across channels. Disabled if set to `None`. Defaults to `None`.
            augmentor: (DictConfig): Augment audio samples during transcription if augmentor is applied.
            verbose: (bool) whether to display tqdm progress bar
        Returns:
            A list of transcriptions (or raw log probabilities if logprobs is True) in the same order as paths2audio_files
        """
        if paths2audio_files is None or len(paths2audio_files) == 0:
            return {}

        if return_hypotheses or logprobs:
            raise NotImplemented("Return hypotheses is not available with this model.")

        if num_workers is None:
            num_workers = min(batch_size, os.cpu_count() - 1)

        # We will store transcriptions here
        hypotheses = []

        # Model's mode and device
        mode = self.training
        device = next(self.parameters()).device
        dither_value = self.preprocessor.featurizer.dither
        pad_to_value = self.preprocessor.featurizer.pad_to

        try:
            self.preprocessor.featurizer.dither = 0.0
            self.preprocessor.featurizer.pad_to = 0
            # Switch model to evaluation mode
            self.eval()
            # Freeze the encoder and decoder modules
            self.encoder.freeze()
            self.transf_decoder.freeze()
            logging_level = logging.get_verbosity()
            logging.set_verbosity(logging.WARNING)
            # Work in tmp directory - will store manifest file there
            with tempfile.TemporaryDirectory() as tmpdir:
                with open(os.path.join(tmpdir, 'manifest.json'), 'w') as fp:
                    for audio_file in paths2audio_files:
                        entry = {'audio_filepath': audio_file, 'duration': 100000, 'text': 'nothing'}
                        fp.write(json.dumps(entry) + '\n')

                config = {
                    'paths2audio_files': paths2audio_files,
                    'batch_size': batch_size,
                    'temp_dir': tmpdir,
                    'num_workers': num_workers,
                    'channel_selector': channel_selector,
                }

                if augmentor:
                    config['augmentor'] = augmentor

                temporary_datalayer = self._setup_transcribe_dataloader(config)
                for test_batch in tqdm(temporary_datalayer, desc="Transcribing", disable=not verbose):
                    log_probs, encoded_len, enc_states, enc_mask = self.forward(
                        input_signal=test_batch[0].to(device), input_signal_length=test_batch[1].to(device)
                    )
                    hypotheses += self.decoding.transformer_decoder_predictions_tensor(
                        encoder_hidden_states=enc_states,
                    )
<<<<<<< HEAD
                    # TODO: Implement return all hypothesis
=======

                    beam_hypotheses = [self.tokenizer.ids_to_text(hyp) for hyp in beam_hypotheses]

                    # TODO: add support for return_hypotheses=True @AlexGrinch
                    # if return_hypotheses:
                    #     # dump log probs per file
                    #     for idx in range(logits.shape[0]):
                    #         current_hypotheses[idx].y_sequence = logits[idx][: logits_len[idx]]

                    hypotheses += beam_hypotheses

>>>>>>> 5a32bae4
                    del test_batch, log_probs, encoded_len, enc_states, enc_mask
        finally:
            # set mode back to its original value
            self.train(mode=mode)
            self.preprocessor.featurizer.dither = dither_value
            self.preprocessor.featurizer.pad_to = pad_to_value
            if mode is True:
                self.encoder.unfreeze()
                self.transf_decoder.unfreeze()
            logging.set_verbosity(logging_level)

        return hypotheses

    def _setup_dataloader_from_config(self, config: Optional[Dict]):

        dataset = audio_to_text_dataset.get_audio_to_text_bpe_dataset_from_config(
            config=config,
            local_rank=self.local_rank,
            global_rank=self.global_rank,
            world_size=self.world_size,
            tokenizer=self.tokenizer,
            preprocessor_cfg=self.cfg.get("preprocessor", None),
        )

        if dataset is None:
            return None

        shuffle = config['shuffle']
        if config.get('is_tarred', False):
            shuffle = False

        if hasattr(dataset, 'collate_fn'):
            collate_fn = dataset.collate_fn
        else:
            collate_fn = dataset.datasets[0].collate_fn

        return torch.utils.data.DataLoader(
            dataset=dataset,
            batch_size=config['batch_size'],
            collate_fn=collate_fn,
            drop_last=config.get('drop_last', False),
            shuffle=shuffle,
            num_workers=config.get('num_workers', 0),
            pin_memory=config.get('pin_memory', False),
        )

    def setup_training_data(self, train_data_config: Optional[DictConfig]):

        # create audio-only data loader
        self._update_dataset_config(dataset_name='train', config=train_data_config)
        self._train_dl = self._setup_dataloader_from_config(config=train_data_config)

        # Need to set this because if using an IterableDataset, the length of the
        # dataloader is the total number of samples rather than the number of batches,
        # and this messes up the tqdm progress bar. So we set the number of steps manually
        # (to the correct number) to fix this.
        if 'is_tarred' in train_data_config and train_data_config['is_tarred']:
            # We also need to check if limit_train_batches is already set.
            # If it's an int, we assume that the user has set it to something sane,
            # i.e. <= # training batches, and don't change it. Otherwise, adjust
            # batches accordingly if it's a float (including 1.0).
            if self._trainer is not None and isinstance(self._trainer.limit_train_batches, float):
                self._trainer.limit_train_batches = int(
                    self._trainer.limit_train_batches
                    * ceil((len(self._train_dl.dataset) / self.world_size) / train_data_config['batch_size'])
                )
            elif self._trainer is None:
                logging.warning(
                    "Model Trainer was not set before constructing the dataset, incorrect number of "
                    "training batches will be used. Please set the trainer and rebuild the dataset."
                )

    def setup_validation_data(self, val_data_config: Optional[Union[DictConfig, Dict]]):
        """
        Sets up the validation data loader via a Dict-like object.
        Args:
            val_data_config: A config that contains the information regarding construction
                of an ASR Training dataset.
        Supported Datasets:
            -   :class:`~nemo.collections.asr.data.audio_to_text.AudioToCharDataset`
            -   :class:`~nemo.collections.asr.data.audio_to_text.AudioToBPEDataset`
            -   :class:`~nemo.collections.asr.data.audio_to_text.TarredAudioToCharDataset`
            -   :class:`~nemo.collections.asr.data.audio_to_text.TarredAudioToBPEDataset`
            -   :class:`~nemo.collections.asr.data.audio_to_text_dali.AudioToCharDALIDataset`
        """
        if 'shuffle' not in val_data_config:
            val_data_config['shuffle'] = False

        # preserve config
        self._update_dataset_config(dataset_name='validation', config=val_data_config)
        self._validation_dl = self._setup_dataloader_from_config(config=val_data_config)

    def setup_test_data(self, test_data_config: Optional[Union[DictConfig, Dict]]):
        """
        Sets up the test data loader via a Dict-like object.
        Args:
            test_data_config: A config that contains the information regarding construction
                of an ASR Training dataset.
        Supported Datasets:
            -   :class:`~nemo.collections.asr.data.audio_to_text.AudioToCharDataset`
            -   :class:`~nemo.collections.asr.data.audio_to_text.AudioToBPEDataset`
            -   :class:`~nemo.collections.asr.data.audio_to_text.TarredAudioToCharDataset`
            -   :class:`~nemo.collections.asr.data.audio_to_text.TarredAudioToBPEDataset`
            -   :class:`~nemo.collections.asr.data.audio_to_text_dali.AudioToCharDALIDataset`
        """
        if 'shuffle' not in test_data_config:
            test_data_config['shuffle'] = False

        # preserve config
        self._update_dataset_config(dataset_name='test', config=test_data_config)
        self._test_dl = self._setup_dataloader_from_config(config=test_data_config)

    @property
    def input_types(self) -> Optional[Dict[str, NeuralType]]:
        if hasattr(self.preprocessor, '_sample_rate'):
            input_signal_eltype = AudioSignal(freq=self.preprocessor._sample_rate)
        else:
            input_signal_eltype = AudioSignal()
        return {
            "input_signal": NeuralType(('B', 'T'), input_signal_eltype, optional=True),
            "input_signal_length": NeuralType(tuple('B'), LengthsType(), optional=True),
            "processed_signal": NeuralType(('B', 'D', 'T'), SpectrogramType(), optional=True),
            "processed_signal_length": NeuralType(tuple('B'), LengthsType(), optional=True),
            "transcript": NeuralType(('B', 'T'), LabelsType(), optional=True),
            "transcript_length": NeuralType(tuple('B'), LengthsType(), optional=True),
            "sample_id": NeuralType(tuple('B'), LengthsType(), optional=True),
        }

    @property
    def output_types(self) -> Optional[Dict[str, NeuralType]]:
        return {
            "transf_log_probs": NeuralType(('B', 'T', 'D'), LogprobsType()),
            "encoded_lengths": NeuralType(tuple('B'), LengthsType()),
            "encoder_states": NeuralType(('B', 'T', 'D'), ChannelType()),
            "encoder_mask": NeuralType(('B', 'T'), MaskType()),
        }

    @typecheck()
    def forward(
        self,
        input_signal=None,
        input_signal_length=None,
        processed_signal=None,
        processed_signal_length=None,
        transcript=None,
        transcript_length=None,
    ):
        """
        Forward pass of the model.
        Args:
            input_signal: Tensor that represents a batch of raw audio signals,
                of shape [B, T]. T here represents timesteps, with 1 second of audio represented as
                `self.sample_rate` number of floating point values.
            input_signal_length: Vector of length B, that contains the individual lengths of the audio
                sequences.
            processed_signal: Tensor that represents a batch of processed audio signals,
                of shape (B, D, T) that has undergone processing via some DALI preprocessor.
            processed_signal_length: Vector of length B, that contains the individual lengths of the
                processed audio sequences.
        Returns:
            A tuple of 3 elements -
            1) The log probabilities tensor of shape [B, T, D].
            2) The lengths of the acoustic sequence after propagation through the encoder, of shape [B].
            3) The greedy token predictions of the model of shape [B, T] (via argmax)
        """
        has_input_signal = input_signal is not None and input_signal_length is not None
        has_processed_signal = processed_signal is not None and processed_signal_length is not None
        if (has_input_signal ^ has_processed_signal) == False:
            raise ValueError(
                f"{self} Arguments ``input_signal`` and ``input_signal_length`` are mutually exclusive "
                " with ``processed_signal`` and ``processed_signal_len`` arguments."
            )

        if not has_processed_signal:
            processed_signal, processed_signal_length = self.preprocessor(
                input_signal=input_signal, length=input_signal_length
            )

        if self.spec_augmentation is not None and self.training:
            processed_signal = self.spec_augmentation(input_spec=processed_signal, length=processed_signal_length)

        encoded, encoded_len = self.encoder(audio_signal=processed_signal, length=processed_signal_length)

        enc_states = encoded.permute(0, 2, 1)
        enc_states = self.adapter(enc_states)
        enc_mask = lens_to_mask(encoded_len, enc_states.shape[1]).to(enc_states.dtype)
        if self.use_transf_encoder:
            enc_states = self.transf_encoder(encoder_states=enc_states, encoder_mask=enc_mask)

        log_probs = None
        if transcript is not None:
            dec_mask = lens_to_mask(transcript_length, transcript.shape[1]).to(transcript.dtype)
            dec_states = self.transf_decoder(
                input_ids=transcript, decoder_mask=dec_mask, encoder_embeddings=enc_states, encoder_mask=enc_mask
            )
            log_probs = self.log_softmax(hidden_states=dec_states)
        return log_probs, encoded_len, enc_states, enc_mask

    # PTL-specific methods
    def training_step(self, batch, batch_nb):
        signal, signal_len, transcript, transcript_len = batch
        input_ids, labels = transcript[:, :-1], transcript[:, 1:]

        if isinstance(batch, DALIOutputs) and batch.has_processed_signal:
            log_probs, encoded_len, enc_states, enc_mask = self.forward(
                processed_signal=signal,
                processed_signal_length=signal_len,
                transcript=input_ids,
                transcript_length=transcript_len,
            )
        else:
            log_probs, encoded_len, enc_states, enc_mask = self.forward(
                input_signal=signal,
                input_signal_length=signal_len,
                transcript=input_ids,
                transcript_length=transcript_len,
            )

        loss_val = self.loss(log_probs=log_probs, labels=labels)
        tensorboard_logs = {
            'train_loss': loss_val,
            'learning_rate': self._optimizer.param_groups[0]['lr'],
            'global_step': torch.tensor(self.trainer.global_step, dtype=torch.float32),
        }

        if hasattr(self, '_trainer') and self._trainer is not None:
            log_every_n_steps = self._trainer.log_every_n_steps
        else:
            log_every_n_steps = 1

        if (batch_nb + 1) % log_every_n_steps == 0:
            self.bleu.update(
                encoder_output=enc_states,
                encoder_lengths=encoded_len,
                targets=transcript,
                targets_lengths=transcript_len,
            )
            tensorboard_logs.update({'training_batch_bleu': self.bleu.compute()["bleu"]})
            self.bleu.reset()

        return {'loss': loss_val, 'log': tensorboard_logs}

    def validation_pass(self, batch, batch_idx, dataloader_idx=0, eval_mode="val"):
        signal, signal_len, transcript, transcript_len = batch
        input_ids, labels = transcript[:, :-1], transcript[:, 1:]

        if isinstance(batch, DALIOutputs) and batch.has_processed_signal:
            log_probs, encoded_len, enc_states, enc_mask = self.forward(
                processed_signal=signal,
                processed_signal_length=signal_len,
                transcript=input_ids,
                transcript_length=transcript_len,
            )
        else:
            log_probs, encoded_len, enc_states, enc_mask = self.forward(
                input_signal=signal,
                input_signal_length=signal_len,
                transcript=input_ids,
                transcript_length=transcript_len,
            )
        loss_val = self.loss(log_probs=log_probs, labels=labels)

        output_dict = {f'{eval_mode}_loss': loss_val}
        self.bleu.update(
            encoder_output=enc_states, encoder_lengths=encoded_len, targets=transcript, targets_lengths=transcript_len,
        )
        output_dict.update(self.bleu.compute(prefix=eval_mode))
        self.bleu.reset()
        self.log('global_step', torch.tensor(self.trainer.global_step, dtype=torch.float32))
        return output_dict

    def validation_step(self, batch, batch_idx, dataloader_idx=0):
        metrics = self.validation_pass(batch, batch_idx, dataloader_idx)
        if type(self.trainer.val_dataloaders) == list and len(self.trainer.val_dataloaders) > 1:
            self.validation_step_outputs[dataloader_idx].append(metrics)
        else:
            self.validation_step_outputs.append(metrics)
        return metrics

    # TODO: move logic to ASR_Model.
    def multi_validation_epoch_end(self, outputs, dataloader_idx: int = 0):
        val_loss_mean = torch.stack([x['val_loss'] for x in outputs]).mean()
        val_bleu_pred = torch.stack([x['val_bleu_pred'] for x in outputs]).sum()
        val_bleu_targ = torch.stack([x['val_bleu_target'] for x in outputs]).sum()
        val_bleu_num = torch.stack([x['val_bleu_num'] for x in outputs]).sum(dim=0)
        val_bleu_denom = torch.stack([x['val_bleu_denom'] for x in outputs]).sum(dim=0)
        tensorboard_logs = {
            'val_loss': val_loss_mean,
            'val_bleu': _bleu_score_compute(
                val_bleu_pred,
                val_bleu_targ,
                val_bleu_num,
                val_bleu_denom,
                self.bleu.n_gram,
                self.bleu.weights,
                self.bleu.smooth,
            ),
        }
        self.bleu.reset()

<<<<<<< HEAD
        return {'val_loss': val_loss_mean, 'log': tensorboard_logs}
=======
        output_dict = {f'{eval_mode}_loss': transf_loss, 'translations': translations, 'ground_truths': ground_truths}

        self.validation_step_outputs.append(output_dict)

        return output_dict
>>>>>>> 5a32bae4

    def test_step(self, batch, batch_idx, dataloader_idx=0):
        return self.validation_step(batch, batch_idx, dataloader_idx, eval_mode="test")

    def multi_test_epoch_end(self, outputs, dataloader_idx: int = 0):
        test_loss_mean = torch.stack([x['test_loss'] for x in outputs]).mean()
        tensorboard_logs = {'test_loss': test_loss_mean}
        bleu_score = {f"test_bleu": self.bleu.compute()}
        tensorboard_logs.update(bleu_score)
        self.bleu.reset()

        return {'test_loss': test_loss_mean, 'log': tensorboard_logs}

    def test_dataloader(self):
        if self._test_dl is not None:
            return self._test_dl

    def _setup_transcribe_dataloader(self, config: Dict) -> 'torch.utils.data.DataLoader':
        """
        Setup function for a temporary data loader which wraps the provided audio file.
        Args:
            config: A python dictionary which contains the following keys:
            paths2audio_files: (a list) of paths to audio files. The files should be relatively short fragments. \
                Recommended length per file is between 5 and 25 seconds.
            batch_size: (int) batch size to use during inference. \
                Bigger will result in better throughput performance but would use more memory.
            temp_dir: (str) A temporary directory where the audio manifest is temporarily
                stored.
        Returns:
            A pytorch DataLoader for the given audio file(s).
        """
        batch_size = min(config['batch_size'], len(config['paths2audio_files']))
        dl_config = {
            'manifest_filepath': os.path.join(config['temp_dir'], 'manifest.json'),
            'sample_rate': self.preprocessor._sample_rate,
            'batch_size': batch_size,
            'trim_silence': False,
            'shuffle': False,
            'num_workers': min(batch_size, os.cpu_count() - 1),
            'pin_memory': True,
        }

        temporary_datalayer = self._setup_dataloader_from_config(config=DictConfig(dl_config))
        return temporary_datalayer<|MERGE_RESOLUTION|>--- conflicted
+++ resolved
@@ -48,11 +48,6 @@
 from nemo.utils import logging
 
 try:
-<<<<<<< HEAD
-=======
-    from sacrebleu import corpus_bleu
-
->>>>>>> 5a32bae4
     from nemo.collections.nlp.modules.common import TokenClassifier
     from nemo.collections.nlp.modules.common.lm_utils import get_transformer
 
@@ -172,7 +167,6 @@
             tokenizer=self.tokenizer,
         )
 
-<<<<<<< HEAD
         # Setup metric. Need unique metric per dataloader
         self.bleu = BLEU(
             decoding=self.decoding,
@@ -180,14 +174,6 @@
             dist_sync_on_step=True,
             tokenize=self.cfg.get("bleu_tokenize", "13a"),
         )
-=======
-        if hasattr(self.cfg, 'spec_augment') and self.cfg.spec_augment is not None:
-            self.spec_augmentation = EncDecTransfModelBPE.from_config_dict(self.cfg.spec_augment)
-        else:
-            self.spec_augmentation = None
-
-        self.val_loss = GlobalAverageLossMetric(dist_sync_on_step=False, take_avg_loss=True)
->>>>>>> 5a32bae4
 
     @torch.no_grad()
     def transcribe(
@@ -228,6 +214,9 @@
         if num_workers is None:
             num_workers = min(batch_size, os.cpu_count() - 1)
 
+        if num_workers is None:
+            num_workers = min(batch_size, os.cpu_count() - 1)
+
         # We will store transcriptions here
         hypotheses = []
 
@@ -270,12 +259,15 @@
                     log_probs, encoded_len, enc_states, enc_mask = self.forward(
                         input_signal=test_batch[0].to(device), input_signal_length=test_batch[1].to(device)
                     )
-                    hypotheses += self.decoding.transformer_decoder_predictions_tensor(
-                        encoder_hidden_states=enc_states,
+
+                    beam_hypotheses = (
+                        self.beam_search(
+                            encoder_hidden_states=enc_states, encoder_input_mask=enc_mask, return_beam_scores=False
+                        )
+                        .detach()
+                        .cpu()
+                        .numpy()
                     )
-<<<<<<< HEAD
-                    # TODO: Implement return all hypothesis
-=======
 
                     beam_hypotheses = [self.tokenizer.ids_to_text(hyp) for hyp in beam_hypotheses]
 
@@ -287,7 +279,6 @@
 
                     hypotheses += beam_hypotheses
 
->>>>>>> 5a32bae4
                     del test_batch, log_probs, encoded_len, enc_states, enc_mask
         finally:
             # set mode back to its original value
@@ -588,15 +579,7 @@
         }
         self.bleu.reset()
 
-<<<<<<< HEAD
         return {'val_loss': val_loss_mean, 'log': tensorboard_logs}
-=======
-        output_dict = {f'{eval_mode}_loss': transf_loss, 'translations': translations, 'ground_truths': ground_truths}
-
-        self.validation_step_outputs.append(output_dict)
-
-        return output_dict
->>>>>>> 5a32bae4
 
     def test_step(self, batch, batch_idx, dataloader_idx=0):
         return self.validation_step(batch, batch_idx, dataloader_idx, eval_mode="test")
