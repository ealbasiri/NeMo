--- conflicted
+++ resolved
@@ -15,11 +15,7 @@
 # limitations under the License.
 
 K2_REPO=https://github.com/k2-fsa/k2
-<<<<<<< HEAD
-LATEST_RELEASE=525cfa5 # fix for PyTorch 2.2.0
-=======
 LATEST_RELEASE=5735fa7 # fix for PyTorch 2.4.0
->>>>>>> d12fbbd3
 # uncomment the following line after the next k2 version is released (>1.24.4)
 #LATEST_RELEASE=$(git -c 'versionsort.suffix=-' \
 #    ls-remote --exit-code --refs --sort='version:refname' --tags ${K2_REPO} '*.*' \
